:::{default-domain} bzl
:::

# rules_python Changelog

This is a human-friendly changelog in a keepachangelog.com style format.
Because this changelog is for end-user consumption of meaningful changes, only
a summary of a release's changes is described. This means every commit is not
necessarily mentioned, and internal refactors or code cleanups are omitted
unless they're particularly notable.

A brief description of the categories of changes:

* `Changed`: Some behavior changed. If the change is expected to break a
  public API or supported behavior, it will be marked as **BREAKING**. Note that
  beta APIs will not have breaking API changes called out.
* `Fixed`: A bug, or otherwise incorrect behavior, was fixed.
* `Added`: A new feature, API, or behavior was added in a backwards compatible
  manner.
* Particular sub-systems are identified using parentheses, e.g. `(bzlmod)` or
  `(docs)`.

<!--
BEGIN_UNRELEASED_TEMPLATE

{#v0-0-0}
## Unreleased

[0.0.0]: https://github.com/bazel-contrib/rules_python/releases/tag/0.0.0

{#v0-0-0-changed}
### Changed
* Nothing changed.

{#v0-0-0-fixed}
### Fixed
* Nothing fixed.

{#v0-0-0-added}
### Added
* Nothing added.

{#v0-0-0-removed}
### Removed
* Nothing removed.

END_UNRELEASED_TEMPLATE
-->

{#1-5-0}
## [1.5.0] - 2025-06-11

[1.5.0]: https://github.com/bazel-contrib/rules_python/releases/tag/1.5.0

{#1-5-0-changed}
### Changed

* (toolchain) Bundled toolchain version updates:
    * 3.9 now references 3.9.23
    * 3.10 now references 3.10.18
    * 3.11 now references 3.11.13
    * 3.12 now references 3.12.11
    * 3.13 now references 3.13.4
* (rules) On Windows, {obj}`--bootstrap_impl=system_python` is forced. This
  allows setting `--bootstrap_impl=script` in bazelrc for mixed-platform
  environments.
* (rules) {obj}`compile_pip_requirements` now generates a `.test` target. The
  `_test` target is deprecated and will be removed in the next major release.
  ([#2794](https://github.com/bazel-contrib/rules_python/issues/2794)
* (py_wheel) py_wheel always creates zip64-capable wheel zips
* (providers) (experimental) {obj}`PyInfo.venv_symlinks` replaces
  `PyInfo.site_packages_symlinks`
<<<<<<< HEAD
* (gazelle) For package mode, resolve dependencies when imports are relative
  to the package path. This is enabled via the
  `# gazelle:experimental_allow_relative_imports` true directive.
  (https://github.com/bazel-contrib/rules_python/issues/2203)
=======
* (deps) Updating setuptools to patch CVE-2025-47273.
>>>>>>> e225a1ed

{#1-5-0-fixed}
### Fixed

* (rules) PyInfo provider is now advertised by py_test, py_binary, and py_library;
  this allows aspects using required_providers to function correctly.
  ([#2506](https://github.com/bazel-contrib/rules_python/issues/2506)).
* Fixes when using {obj}`--bootstrap_impl=script`:
  * `compile_pip_requirements` now works with it
  * The `sys._base_executable` value will reflect the underlying interpreter,
    not venv interpreter.
  * The {obj}`//python/runtime_env_toolchains:all` toolchain now works with it.
* (rules) Better handle flakey platform.win32_ver() calls by calling them
  multiple times.
* (tools/wheelmaker.py) Extras are now preserved in Requires-Dist metadata when using requires_file
  to specify the requirements.
* (pypi) Use bazel downloader for direct URL references and correctly detect the filenames from
  various URL formats - URL encoded version strings get correctly resolved, sha256 value can be
  also retrieved from the URL as opposed to only the `--hash` parameter. Fixes
  [#2363](https://github.com/bazel-contrib/rules_python/issues/2363).
* (pypi) `whl_library` now infers file names from its `urls` attribute correctly.
* (pypi) When running under `bazel test`, be sure that temporary `requirements` file
  remains writable.
* (py_test, py_binary) Allow external files to be used for main
* (pypi) Correctly aggregate the sources when the hashes specified in the lockfile differ
  by platform even though the same version is used. Fixes [#2648](https://github.com/bazel-contrib/rules_python/issues/2648).
* (pypi) `compile_pip_requirements` test rule works behind the proxy
* (toolchains) The hermetic toolchains now correctly statically advertise the
  `releaselevel` and `serial` for pre-release hermetic toolchains ({gh-issue}`2837`).

{#1-5-0-added}
### Added
* Repo utilities `execute_unchecked`, `execute_checked`, and `execute_checked_stdout` now
  support `log_stdout` and `log_stderr` keyword arg booleans. When these are `True`
  (the default), the subprocess's stdout/stderr will be logged.
* (toolchains) Local toolchains can be activated with custom flags. See
  [Conditionally using local toolchains] docs for how to configure.
* (pypi) Starlark-based evaluation of environment markers (requirements.txt conditionals)
  available (not enabled by default) for improved multi-platform build support.
  Set the `RULES_PYTHON_ENABLE_PIPSTAR=1` environment variable to enable it.
* (utils) Add a way to run a REPL for any `rules_python` target that returns
  a `PyInfo` provider.
* (uv) Handle `.netrc` and `auth_patterns` auth when downloading `uv`. Work towards
  [#1975](https://github.com/bazel-contrib/rules_python/issues/1975).
* (toolchains) Arbitrary python-build-standalone runtimes can be registered
  and activated with custom flags. See the [Registering custom runtimes]
  docs and {obj}`single_version_platform_override()` API docs for more
  information.
* (rules) Added support for a using constraints files with `compile_pip_requirements`.
  Useful when an intermediate dependency needs to be upgraded to pull in
  security patches.
* (toolchains): 3.14.0b2 has been added as a preview.

{#1-5-0-removed}
### Removed
* Nothing removed.

{#1-4-1}
## [1.4.1] - 2025-05-08

[1.4.1]: https://github.com/bazel-contrib/rules_python/releases/tag/1.4.1

{#1-4-1-fixed}
### Fixed
* (pypi) Fix a typo not allowing users to benefit from using the downloader when the hashes in the
  requirements file are not present. Fixes
  [#2863](https://github.com/bazel-contrib/rules_python/issues/2863).

{#1-4-0}
## [1.4.0] - 2025-04-19

[1.4.0]: https://github.com/bazel-contrib/rules_python/releases/tag/1.4.0

{#1-4-0-changed}
### Changed
* (toolchain) The `exec` configuration toolchain now has the forwarded
  `exec_interpreter` now also forwards the `ToolchainInfo` provider. This is
  for increased compatibility with the `RBE` setups where access to the `exec`
  configuration interpreter is needed.
* (toolchains) Use the latest astral-sh toolchain release [20250317] for Python versions:
    * 3.9.21
    * 3.10.16
    * 3.11.11
    * 3.12.9
    * 3.13.2
* (pypi) Use `xcrun xcodebuild --showsdks` to find XCode root.
* (toolchains) Remove all but `3.8.20` versions of the Python `3.8` interpreter who has
  reached EOL. If users still need other versions of the `3.8` interpreter, please supply
  the URLs manually {bzl:obj}`python.toolchain` or {bzl:obj}`python_register_toolchains` calls.
* (toolchains) Previously [#2636](https://github.com/bazel-contrib/rules_python/pull/2636)
  changed the semantics of `ignore_root_user_error` from "ignore" to "warning". This is now
  flipped back to ignoring the issue, and will only emit a warning when the attribute is set
  `False`.
* (pypi) The PyPI extension will no longer write the lock file entries as the
  extension has been marked reproducible.
  Fixes [#2434](https://github.com/bazel-contrib/rules_python/issues/2434).
* (gazelle) Lazily load and parse manifest files when running Gazelle. This ensures no
  manifest files are loaded when Gazelle is run over a set of non-python directories
  [PR #2746](https://github.com/bazel-contrib/rules_python/pull/2746).
* (rules) {attr}`py_binary.srcs` and {attr}`py_test.srcs` is no longer mandatory when
  `main_module` is specified (for `--bootstrap_impl=script`)

[20250317]: https://github.com/astral-sh/python-build-standalone/releases/tag/20250317

{#1-4-0-fixed}
### Fixed
* (pypi) Platform specific extras are now correctly handled when using
  universal lock files with environment markers. Fixes [#2690](https://github.com/bazel-contrib/rules_python/pull/2690).
* (runfiles) ({obj}`--bootstrap_impl=script`) Follow symlinks when searching for runfiles.
* (toolchains) Do not try to run `chmod` when downloading non-windows hermetic toolchain
  repositories on Windows. Fixes
  [#2660](https://github.com/bazel-contrib/rules_python/issues/2660).
* (logging) Allow repo rule logging level to be set to `FAIL` via the `RULES_PYTHON_REPO_DEBUG_VERBOSITY` environment variable.
* (toolchains) The toolchain matching is has been fixed when writing
  transitions transitioning on the `python_version` flag.
  Fixes [#2685](https://github.com/bazel-contrib/rules_python/issues/2685).
* (toolchains) Run the check on the Python interpreter in isolated mode, to ensure it's not affected by userland environment variables, such as `PYTHONPATH`.
* (toolchains) Ensure temporary `.pyc` and `.pyo` files are also excluded from the interpreters repository files.
* (pypi) Run interpreter version call in isolated mode, to ensure it's not affected by userland environment variables, such as `PYTHONPATH`.
* (packaging) An empty `requires_file` is treated as if it were omitted, resulting in a valid `METADATA` file.
* (rules) py_wheel and sphinxdocs rules now propagate `target_compatible_with` to all targets they create.
  [PR #2788](https://github.com/bazel-contrib/rules_python/pull/2788).
* (pypi) Correctly handle `METADATA` entries when `python_full_version` is used in
  the environment marker.
  Fixes [#2319](https://github.com/bazel-contrib/rules_python/issues/2319).
* (pypi) Correctly handle `python_version` parameter and transition the requirement
  locking to the right interpreter version when using
  {obj}`compile_pip_requirements` rule.
  See [#2819](https://github.com/bazel-contrib/rules_python/pull/2819).

{#1-4-0-added}
### Added
* (pypi) From now on `sha256` values in the `requirements.txt` is no longer
  mandatory when enabling {attr}`pip.parse.experimental_index_url` feature.
  This means that `rules_python` will attempt to fetch metadata for all
  packages through SimpleAPI unless they are pulled through direct URL
  references. Fixes [#2023](https://github.com/bazel-contrib/rules_python/issues/2023).
  In case you see issues with `rules_python` being too eager to fetch the SimpleAPI
  metadata, you can use the newly added {attr}`pip.parse.simpleapi_skip`
  to skip metadata fetching for those packages.
* (uv) A {obj}`lock` rule that is the replacement for the
  {obj}`compile_pip_requirements`. This may still have rough corners
  so please report issues with it in the
  [#1975](https://github.com/bazel-contrib/rules_python/issues/1975).
  Main highlights - the locking can be done within a build action or outside
  it, there is no more automatic `test` target (but it can be added on the user
  side by using `native_test`). For customizing the `uv` version that is used,
  please check the {obj}`uv.configure` tag class.
* Add support for riscv64 linux platform.
* (toolchains) Add python 3.13.2 and 3.12.9 toolchains
* (providers) (experimental) `PyInfo.site_packages_symlinks` field added to
  allow specifying links to create within the venv site packages (only
  applicable with {obj}`--bootstrap_impl=script`)
  ([#2156](https://github.com/bazelbuild/rules_python/issues/2156)).
* (toolchains) Local Python installs can be used to create a toolchain
  equivalent to the standard toolchains. See [Local toolchains] docs for how to
  configure them.
* (toolchains) Expose `$(PYTHON2_ROOTPATH)` and `$(PYTHON3_ROOTPATH)` which are runfiles
  locations equivalents of `$(PYTHON2)` and `$(PYTHON3) respectively.


{#1-4-0-removed}
### Removed
* Nothing removed.


{#v1-3-0}
## [1.3.0] - 2025-03-27

[1.3.0]: https://github.com/bazel-contrib/rules_python/releases/tag/1.3.0

{#v1-3-0-changed}
### Changed
* (deps) platforms 0.0.4 -> 0.0.11
* (py_wheel) Package `py_library.pyi_srcs` (`.pyi` files) in the wheel.
* (py_package) Package `py_library.pyi_srcs` (`.pyi` files) in `py_package`.
* (gazelle) The generated manifest file (default: `gazelle_python.yaml`) will now include the
  YAML document start `---` line. Implemented in
  [#2656](https://github.com/bazel-contrib/rules_python/pull/2656).

{#v1-3-0-fixed}
### Fixed
* (pypi) The `ppc64le` is now pointing to the right target in the `platforms` package.
* (gazelle) No longer incorrectly merge `py_binary` targets during partial updates in
  `file` generation mode. Fixed in [#2619](https://github.com/bazel-contrib/rules_python/pull/2619).
* (bzlmod) Running as root is no longer an error. `ignore_root_user_error=True`
  is now the default. Note that running as root may still cause spurious
  Bazel cache invalidation
  ([#1169](https://github.com/bazel-contrib/rules_python/issues/1169)).
* (gazelle) Don't collapse depsets to a list or into args when generating the modules mapping file.
  Support spilling modules mapping args into a params file.
* (coverage) Fix missing files in the coverage report if they have no tests.
* (pypi) From now on `python` invocations in repository and module extension
  evaluation contexts will invoke Python interpreter with `-B` to avoid
  creating `.pyc` files.
* (deps) doublestar 4.7.1 (required for recent Gazelle versions)

{#v1-3-0-added}
### Added
* (python) {obj}`python.defaults` has been added to allow users to
  set the default python version in the root module by reading the
  default version number from a file or an environment variable.
* {obj}`//python/bin:python`: convenience target for directly running an
  interpreter. {obj}`--//python/bin:python_src` can be used to specify a
  binary whose interpreter to use.
* (uv) Now the extension can be fully configured via `bzlmod` APIs without the
  need to patch `rules_python`. The documentation has been added to `rules_python`
  docs but usage of the extension may result in your setup breaking without any
  notice. What is more, the URLs and SHA256 values will be retrieved from the
  GitHub releases page metadata published by the `uv` project.
* (pypi) An extra argument to add the interpreter lib dir to `LDFLAGS` when
  building wheels from `sdist`.
* (pypi) Direct HTTP urls for wheels and sdists are now supported when using
  {obj}`experimental_index_url` (bazel downloader).
  Partially fixes [#2363](https://github.com/bazel-contrib/rules_python/issues/2363).
* (rules) APIs for creating custom rules based on the core py_binary, py_test,
  and py_library rules
  ([#1647](https://github.com/bazel-contrib/rules_python/issues/1647))
* (rules) Added env-var to allow additional interpreter args for stage1 bootstrap.
  See {any}`RULES_PYTHON_ADDITIONAL_INTERPRETER_ARGS` environment variable.
  Only applicable for {obj}`--bootstrap_impl=script`.
* (rules) Added {obj}`interpreter_args` attribute to `py_binary` and `py_test`,
  which allows pass arguments to the interpreter before the regular args.
* (rules) Added {obj}`main_module` attribute to `py_binary` and `py_test`,
  which allows specifying a module name to run (i.e. `python -m <module>`).

{#v1-3-0-removed}
### Removed
* Nothing removed.

{#v1-2-0}
## [1.2.0] - 2025-02-21

[1.2.0]: https://github.com/bazel-contrib/rules_python/releases/tag/1.2.0

{#v1-2-0-changed}
### Changed
* (rules) `py_proto_library` is deprecated in favour of the
  implementation in https://github.com/protocolbuffers/protobuf. It will be
  removed in the future release.
* (pypi) {obj}`pip.override` will now be ignored instead of raising an error,
  fixes [#2550](https://github.com/bazel-contrib/rules_python/issues/2550).
* (rules) deprecation warnings for deprecated symbols have been turned off by
  default for now and can be enabled with `RULES_PYTHON_DEPRECATION_WARNINGS`
  env var.
* (pypi) Downgraded versions of packages: `pip` from `24.3.2` to `24.0.0` and
  `packaging` from `24.2` to `24.0`.

{#v1-2-0-fixed}
### Fixed
* (rules) `python_zip_file` output with `--bootstrap_impl=script` works again
  ([#2596](https://github.com/bazel-contrib/rules_python/issues/2596)).
* (docs) Using `python_version` attribute for specifying python versions introduced in `v1.1.0`
* (gazelle) Providing multiple input requirements files to `gazelle_python_manifest` now works correctly.
* (pypi) Handle trailing slashes in pip index URLs in environment variables,
  fixes [#2554](https://github.com/bazel-contrib/rules_python/issues/2554).
* (runfiles) Runfile manifest and repository mapping files are now interpreted
  as UTF-8 on all platforms.
* (coverage) Coverage with `--bootstrap_impl=script` is fixed
  ([#2572](https://github.com/bazel-contrib/rules_python/issues/2572)).
* (pypi) Non deterministic behaviour in requirement file usage has been fixed
  by reverting [#2514](https://github.com/bazel-contrib/rules_python/pull/2514).
  The related issue is [#908](https://github.com/bazel-contrib/rules_python/issue/908).
* (sphinxdocs) Do not crash when `tag_class` does not have a populated `doc` value.
  Fixes ([#2579](https://github.com/bazel-contrib/rules_python/issues/2579)).
* (binaries/tests) Fix packaging when using `--bootstrap_impl=script`: set
  {obj}`--venvs_use_declare_symlink=no` to have it not create symlinks at
  build time (they will be created at runtime instead).
  (Fixes [#2489](https://github.com/bazel-contrib/rules_python/issues/2489))

{#v1-2-0-added}
### Added
* Nothing added.

{#v1-2-0-removed}
### Removed
* Nothing removed.

{#v1-1-0}
## [1.1.0] - 2025-01-07

[1.1.0]: https://github.com/bazel-contrib/rules_python/releases/tag/1.1.0

{#v1-1-0-changed}
### Changed
* (toolchains) 3.13 means 3.13.1 (previously 3.13.0)
* Bazel 6 support is dropped and Bazel 7.4.1 is the minimum supported
  version, per our Bazel support matrix. Earlier versions are not
  tested by CI, so functionality cannot be guaranteed.
* ({bzl:obj}`pip.parse`) From now we will make fewer calls to indexes when
  fetching the metadata from SimpleAPI. The calls will be done in parallel to
  each index separately, so the extension evaluation time might slow down if
  not using {bzl:obj}`pip.parse.experimental_index_url_overrides`.
* ({bzl:obj}`pip.parse`) Only query SimpleAPI for packages that have
  sha values in the `requirements.txt` file.
* (rules) The version-aware rules have been folded into the base rules and
  the version-aware rules are now simply aliases for the base rules. The
  `python_version` attribute is still used to specify the Python version.
* (pypi) Updated versions of packages: `pip` to 24.3.1 and
  `packaging` to 24.2.

{#v1-1-0-deprecations}
#### Deprecations
* `//python/config_settings:transitions.bzl` and its `py_binary` and `py_test`
  wrappers are deprecated. Use the regular rules instead.

{#v1-1-0-fixed}
### Fixed
* (py_wheel) Use the default shell environment when building wheels to allow
  toolchains that search PATH to be used for the wheel builder tool.
* (pypi) The requirement argument parsed to `whl_library` will now not have env
  marker information allowing `bazel query` to work in cases where the `whl` is
  available for all of the platforms and the sdist can be built. This fix is
  for both WORKSPACE and `bzlmod` setups.
  Fixes [#2450](https://github.com/bazel-contrib/rules_python/issues/2450).
* (gazelle) Gazelle will now correctly parse Python3.12 files that use [PEP 695 Type
  Parameter Syntax][pep-695]. (#2396)
* (pypi) Using {bzl:obj}`pip_parse.experimental_requirement_cycles` and
  {bzl:obj}`pip_parse.use_hub_alias_dependencies` together now works when
  using WORKSPACE files.
* (pypi) The error messages when the wheel distributions do not match anything
  are now printing more details and include the currently active flag
  values. Fixes [#2466](https://github.com/bazel-contrib/rules_python/issues/2466).
* (py_proto_library) Fix import paths in Bazel 8.
* (whl_library) Now the changes to the dependencies are correctly tracked when
  PyPI packages used in `whl_library` during the repository rule phase
  change. Fixes [#2468](https://github.com/bazel-contrib/rules_python/issues/2468).
+ (gazelle) Gazelle no longer ignores `setup.py` files by default. To restore
  this behavior, apply the `# gazelle:python_ignore_files setup.py` directive.
* Don't re-fetch whl_library, python_repository, etc. repository rules
  whenever `PATH` changes. Fixes
  [#2551](https://github.com/bazel-contrib/rules_python/issues/2551).

[pep-695]: https://peps.python.org/pep-0695/

{#v1-1-0-added}
### Added
* (gazelle) Added `include_stub_packages`  flag to `modules_mapping`. When set to `True`, this
  automatically includes corresponding stub packages for third-party libraries
  that are present and used (e.g., `boto3` → `boto3-stubs`), improving
  type-checking support.
* (pypi) Freethreaded packages are now fully supported in the
  {obj}`experimental_index_url` usage or the regular `pip.parse` usage.
  To select the free-threaded interpreter in the repo phase, please use
  the documented [env](environment-variables) variables.
  Fixes [#2386](https://github.com/bazel-contrib/rules_python/issues/2386).
* (toolchains) Use the latest astrahl-sh toolchain release [20241206] for Python versions:
    * 3.9.21
    * 3.10.16
    * 3.11.11
    * 3.12.8
    * 3.13.1
* (rules) Attributes for type definition files (`.pyi` files) and type-checking
  only dependencies added. See {obj}`py_library.pyi_srcs` and
  `py_library.pyi_deps` (and the same named attributes for `py_binary` and
  `py_test`).
* (pypi) pypi-generated targets set `pyi_srcs` to include `*.pyi` files.
* (providers) {obj}`PyInfo` has new fields to aid static analysis tools:
  {obj}`direct_original_sources`, {obj}`direct_pyi_files`,
  {obj}`transitive_original_sources`, {obj}`transitive_pyi_files`.

[20241206]: https://github.com/astral-sh/python-build-standalone/releases/tag/20241206

{#v1-1-0-removed}
### Removed
* `find_requirements` in `//python:defs.bzl` has been removed.

{#v1-0-0}
## [1.0.0] - 2024-12-05

[1.0.0]: https://github.com/bazel-contrib/rules_python/releases/tag/1.0.0

{#v1-0-0-changed}
### Changed

**Breaking**:
* (toolchains) stop exposing config settings in python toolchain alias repos.
  Please consider depending on the flags defined in
  `//python/config_setting/...` and the `@platforms` package instead.
* (toolchains) consumers who were depending on the `MACOS_NAME` and the `arch`
  attribute in the `PLATFORMS` list, please update your code to respect the new
  values. The values now correspond to the values available in the
  `@platforms//` package constraint values.
* (toolchains) `host_platform` and `interpreter` constants are no longer created
  in the `toolchain` generated alias `.bzl` files. If you need to access the
  host interpreter during the `repository_rule` evaluation, please use the
  `@python_{version}_host//:python` targets created by
  {bzl:obj}`python_register_toolchains` and
  {bzl:obj}`python_register_multi_toolchains` macros or the {bzl:obj}`python`
  bzlmod extension.
* (bzlmod) `pip.parse.parse_all_requirements_files` attribute has been removed.
  See notes in the previous versions about what to do.
* (deps) rules_cc 0.1.0 (workspace) and 0.0.16 (bzlmod).
* (deps) protobuf 29.0-rc2 (workspace; bzlmod already specifying that version).

Other changes:
* (python_repository) Start honoring the `strip_prefix` field for `zstd` archives.
* (pypi) {bzl:obj}`pip_parse.extra_hub_aliases` now works in WORKSPACE files.
* (binaries/tests) For {obj}`--bootstrap_impl=script`, a binary-specific (but
  otherwise empty) virtual env is used to customize `sys.path` initialization.
* (deps) bazel_skylib 1.7.0 (workspace; bzlmod already specifying that version)
* (deps) bazel_features 1.21.0; necessary for compatiblity with Bazel 8 rc3
* (deps) stardoc 0.7.2 to support Bazel 8.

{#v1-0-0-fixed}
### Fixed
* (toolchains) stop depending on `uname` to get the value of the host platform.
* (pypi): Correctly handle multiple versions of the same package in the requirements
  files which is useful when including different PyTorch builds (e.g. <pytorch+cpu> vs <pytorch+cu118> ) for different target platforms.
  Fixes ([2337](https://github.com/bazel-contrib/rules_python/issues/2337)).
* (uv): Correct the sha256sum for the `uv` binary for aarch64-apple-darwin.
  Fixes ([2411](https://github.com/bazel-contrib/rules_python/issues/2411)).
* (binaries/tests) ({obj}`--bootstrap_impl=scipt`) Using `sys.executable` will
  use the same `sys.path` setup as the calling binary.
  ([2169](https://github.com/bazel-contrib/rules_python/issues/2169)).
* (workspace) Corrected protobuf's name to com_google_protobuf, the name is
  hardcoded in Bazel, WORKSPACE mode.
* (pypi): {bzl:obj}`compile_pip_requirements` no longer fails on Windows when `--enable_runfiles` is not enabled.
* (pypi): {bzl:obj}`compile_pip_requirements` now correctly updates files in the source tree on Windows when `--windows_enable_symlinks` is not enabled.
* (repositories): Add libs/python3.lib and pythonXY.dll to the `libpython` target
  defined by a repository template. This enables stable ABI builds of Python extensions
  on Windows (by defining Py_LIMITED_API).
* (rules) `py_test` and `py_binary` targets no longer incorrectly remove the
  first `sys.path` entry when using {obj}`--bootstrap_impl=script`

{#v1-0-0-added}
### Added
* (gazelle): Parser failures will now be logged to the terminal. Additional
  details can be logged by setting `RULES_PYTHON_GAZELLE_VERBOSE=1`.
* (toolchains) allow users to select which variant of the support host toolchain
  they would like to use through
  `RULES_PYTHON_REPO_TOOLCHAIN_{VERSION}_{OS}_{ARCH}` env variable setting. For
  example, this allows one to use `freethreaded` python interpreter in the
  `repository_rule` to build a wheel from `sdist`.
* (toolchain) The python interpreters targeting `muslc` libc have been added
  for the latest toolchain versions for each minor Python version. You can control
  the toolchain selection by using the
  {bzl:obj}`//python/config_settings:py_linux_libc` build flag.
* (providers) Added {obj}`PyRuntimeInfo.site_init_template` and
  {obj}`PyRuntimeInfo.site_init_template` for specifying the template to use to
  initialize the interpreter via venv startup hooks.
* (runfiles) (Bazel 7.4+) Added support for spaces and newlines in runfiles paths

{#v1-0-0-removed}
### Removed
* (pypi): Remove `pypi_install_dependencies` macro that has been included in
  {bzl:obj}`py_repositories` for a long time.
* (bzlmod): Remove `DEFAULT_PYTHON_VERSION` from `interpreters.bzl` file. If
  you need the version, please use it from the `versions.bzl` file instead.

{#v0-40-0}
## [0.40.0] - 2024-11-17

[0.40.0]: https://github.com/bazel-contrib/rules_python/releases/tag/0.40.0

{#v0-40-changed}
### Changed
* Nothing changed.

{#v0-40-fixed}
### Fixed
* (rules) Don't drop custom import paths if Bazel-builtin PyInfo is removed.
  ([2414](https://github.com/bazel-contrib/rules_python/issues/2414)).

{#v0-40-added}
### Added
* Nothing added.

{#v0-40-removed}
### Removed
* (publish) Remove deprecated `requirements.txt` for the `twine` dependencies.
  Please use `requirements_linux.txt` instead.
* (python_repository) Use bazel's built in `zstd` support and remove attributes
  for customizing the `zstd` binary to be used for `zstd` archives in the
  {bzl:obj}`python_repository` repository_rule. This affects the
  {bzl:obj}`python_register_toolchains` and
  {bzl:obj}`python_register_multi_toolchains` callers in the `WORKSPACE`.

{#v0-39-0}
## [0.39.0] - 2024-11-13

[0.39.0]: https://github.com/bazel-contrib/rules_python/releases/tag/0.39.0

{#v0-39-0-changed}
### Changed
* (deps) bazel_skylib 1.6.1 -> 1.7.1
* (deps) rules_cc 0.0.9 -> 0.0.14
* (deps) protobuf 24.4 -> 29.0-rc2
* (deps) rules_proto 6.0.0-rc1 -> 6.0.2
* (deps) stardoc 0.6.2 -> 0.7.1
* For bzlmod, Bazel 7.4 is now the minimum Bazel version.
* (toolchains) Use the latest indygreg toolchain release [20241016] for Python versions:
    * 3.9.20
    * 3.10.15
    * 3.11.10
    * 3.12.7
    * 3.13.0
* (pypi) The naming scheme for the `bzlmod` spoke repositories have changed as
  all of the given `requirements.txt` files are now parsed by `default`, to
  temporarily restore the behavior, you can use
  {bzl:obj}`pip.parse.extra_hub_aliases`, which will be removed or made noop in
  the future.

[20241016]: https://github.com/indygreg/python-build-standalone/releases/tag/20241016

{#v0-39-0-fixed}
### Fixed
* (precompiling) Skip precompiling (instead of erroring) if the legacy
  `@bazel_tools//tools/python:autodetecting_toolchain` is being used
  ([#2364](https://github.com/bazel-contrib/rules_python/issues/2364)).

{#v0-39-0-added}
### Added
* Bazel 8 is now supported.
* (toolchain) Support for freethreaded Python toolchains is now available. Use
  the config flag `//python/config_settings:py_freethreaded` to toggle the
  selection of the free-threaded toolchains.
* (toolchain) {obj}`py_runtime.abi_flags` attribute and
  {obj}`PyRuntimeInfo.abi_flags` field added.

{#v0-39-0-removed}
### Removed
* Support for Bazel 6 using bzlmod has been dropped.

{#v0-38-0}
## [0.38.0] - 2024-11-08

[0.38.0]: https://github.com/bazel-contrib/rules_python/releases/tag/0.38.0

{#v0-38-0-changed}
### Changed
* (deps) (WORKSPACE only) rules_cc 0.0.13 and protobuf 27.0 is now the default
  version used; this for Bazel 8+ support (previously version was rules_cc 0.0.9
  and no protobuf version specified)
  ([2310](https://github.com/bazel-contrib/rules_python/issues/2310)).
* (publish) The dependencies have been updated to the latest available versions
  for the `twine` publishing rule.
* (whl_library) Remove `--no-build-isolation` to allow non-hermetic sdist builds
  by default. Users wishing to keep this argument and to enforce more hermetic
  builds can do so by passing the argument in
  [`pip.parse#extra_pip_args`](https://rules-python.readthedocs.io/en/latest/api/rules_python/python/extensions/pip.html#pip.parse.extra_pip_args)
* (pip.parse) {attr}`pip.parse.whl_modifications` now normalizes the given whl names
  and now `pyyaml` and `PyYAML` will both work.
* (bzlmod) `pip.parse` spoke repository naming will be changed in an upcoming
  release in places where the users specify different package versions per
  platform in the same hub repository. The naming of the spoke repos is
  considered an implementation detail and we advise the users to use the `hub`
  repository directly and make use of {bzl:obj}`pip.parse.extra_hub_aliases`
  feature added in this release.

{#v0-38-0-fixed}
### Fixed
* (pypi) (Bazel 7.4+) Allow spaces in filenames included in `whl_library`s
  ([617](https://github.com/bazel-contrib/rules_python/issues/617)).
* (pypi) When {attr}`pip.parse.experimental_index_url` is set, we need to still
  pass the `extra_pip_args` value when building an `sdist`.
* (pypi) The patched wheel filenames from now on are using local version specifiers
  which fixes usage of the said wheels using standard package managers.
* (bzlmod) The extension evaluation has been adjusted to always generate the
  same lock file irrespective if `experimental_index_url` is set by any module
  or not. To opt into this behavior, set
  `pip.parse.parse_all_requirements_files`, which will become the
  default in future releases leading up to `1.0.0`. Fixes
  [#2268](https://github.com/bazel-contrib/rules_python/issues/2268). A known
  issue is that it may break `bazel query` and in these use cases it is
  advisable to use `cquery` or switch to `download_only = True`

{#v0-38-0-added}
### Added
* (publish) The requirements file for the `twine` publishing rules have been
  updated to have a new convention: `requirements_darwin.txt`,
  `requirements_linux.txt`, `requirements_windows.txt` for each respective OS
  and one extra file `requirements_universal.txt` if you prefer a single file.
  The `requirements.txt` file may be removed in the future.
* The rules_python version is now reported in `//python/features.bzl#features.version`
* (pip.parse) {attr}`pip.parse.extra_hub_aliases` can now be used to expose extra
  targets created by annotations in whl repositories.
  Fixes [#2187](https://github.com/bazel-contrib/rules_python/issues/2187).
* (bzlmod) `pip.parse` now supports `whl-only` setup using
  `download_only = True` where users can specify multiple requirements files
  and use the `pip` backend to do the downloading. This was only available for
  users setting {bzl:obj}`pip.parse.experimental_index_url`, but now users have
  more options whilst we continue to work on stabilizing the experimental feature.

{#v0-37-2}
## [0.37.2] - 2024-10-27

[0.37.2]: https://github.com/bazel-contrib/rules_python/releases/tag/0.37.2

{#v0-37-2-fixed}
### Fixed
* (bzlmod) Generate `config_setting` values for all available toolchains instead
  of only the registered toolchains, which restores the previous behaviour that
  `bzlmod` users would have observed.

{#v0-37-1}
## [0.37.1] - 2024-10-22

[0.37.1]: https://github.com/bazel-contrib/rules_python/releases/tag/0.37.1

{#v0-37-1-fixed}
### Fixed
* (rules) Setting `--incompatible_python_disallow_native_rules` no longer
  causes rules_python rules to fail
  ([#2326](https://github.com/bazel-contrib/rules_python/issues/2326)).

{#v0-37-0}
## [0.37.0] - 2024-10-18

[0.37.0]: https://github.com/bazel-contrib/rules_python/releases/tag/0.37.0

{#v0-37-0-changed}
### Changed
* **BREAKING** `py_library` no longer puts its source files or generated pyc
  files in runfiles; it's the responsibility of consumers (e.g. binaries) to
  populate runfiles with the necessary files. Adding source files to runfiles
  can be temporarily restored by setting {obj}`--add_srcs_to_runfiles=enabled`,
  but this flag will be removed in a subsequent releases.
* {obj}`PyInfo.transitive_sources` is now added to runfiles. These files are
  `.py` files that are required to be added to runfiles by downstream binaries
  (or equivalent).
* (toolchains) `py_runtime.implementation_name` now defaults to `cpython`
  (previously it defaulted to None).
* (toolchains) The exec tools toolchain is enabled by default. It can be
  disabled by setting
  {obj}`--@rules_python//python/config_settings:exec_tools_toolchain=disabled`.
* (deps) stardoc 0.6.2 added as dependency.

{#v0-37-0-fixed}
### Fixed
* (bzlmod) The `python.override(minor_mapping)` now merges the default and the
  overridden versions ensuring that the resultant `minor_mapping` will always
  have all of the python versions.
* (bzlmod) The default value for the {obj}`--python_version` flag will now be
  always set to the default python toolchain version value.
* (bzlmod) correctly wire the {attr}`pip.parse.extra_pip_args` all the
  way to `whl_library`. What is more we will pass the `extra_pip_args` to
  `whl_library` for `sdist` distributions when using
  {attr}`pip.parse.experimental_index_url`. See
  [#2239](https://github.com/bazel-contrib/rules_python/issues/2239).
* (whl_filegroup): Provide per default also the `RECORD` file
* (py_wheel): `RECORD` file entry elements are now quoted if necessary when a
  wheel is created
* (whl_library) truncate progress messages from the repo rule to better handle
  case where a requirement has many `--hash=sha256:...` flags
* (rules) `compile_pip_requirements` passes `env` to the `X.update` target (and
  not only to the `X_test` target, a bug introduced in
  [#1067](https://github.com/bazel-contrib/rules_python/pull/1067)).
* (bzlmod) In hybrid bzlmod with WORKSPACE builds,
  `python_register_toolchains(register_toolchains=True)` is respected
  ([#1675](https://github.com/bazel-contrib/rules_python/issues/1675)).
* (precompiling) The {obj}`pyc_collection` attribute now correctly
  enables (or disables) using pyc files from targets transitively
* (pip) Skip patching wheels not matching `pip.override`'s `file`
  ([#2294](https://github.com/bazel-contrib/rules_python/pull/2294)).
* (chore): Add a `rules_shell` dev dependency and moved a `sh_test` target
  outside of the `//:BUILD.bazel` file.
  Fixes [#2299](https://github.com/bazel-contrib/rules_python/issues/2299).

{#v0-37-0-added}
### Added
* (py_wheel) Now supports `compress = (True|False)` to allow disabling
  compression to speed up development.
* (toolchains): A public `//python/config_settings:python_version_major_minor` has
  been exposed for users to be able to match on the `X.Y` version of a Python
  interpreter.
* (api) Added {obj}`merge_py_infos()` so user rules can merge and propagate
  `PyInfo` without losing information.
* (toolchains) New Python versions available: 3.13.0 using the [20241008] release.
* (toolchains): Bump default toolchain versions to:
    * `3.8 -> 3.8.20`
    * `3.9 -> 3.9.20`
    * `3.10 -> 3.10.15`
    * `3.11 -> 3.11.10`
    * `3.12 -> 3.12.7`
* (coverage) Add support for python 3.13 and bump `coverage.py` to 7.6.1.
* (bzlmod) Add support for `download_only` flag to disable usage of `sdists`
  when {bzl:attr}`pip.parse.experimental_index_url` is set.
* (api) PyInfo fields: {obj}`PyInfo.transitive_implicit_pyc_files`,
  {obj}`PyInfo.transitive_implicit_pyc_source_files`.

[20241008]: https://github.com/indygreg/python-build-standalone/releases/tag/20241008

{#v0-37-0-removed}
### Removed
* (precompiling) `--precompile_add_to_runfiles` has been removed.
* (precompiling) `--pyc_collection` has been removed. The `pyc_collection`
  attribute now bases its default on {obj}`--precompile`.
* (precompiling) The {obj}`precompile=if_generated_source` value has been removed.
* (precompiling) The {obj}`precompile_source_retention=omit_if_generated_source` value has been removed.

{#v0-36-0}
## [0.36.0] - 2024-09-24

[0.36.0]: https://github.com/bazel-contrib/rules_python/releases/tag/0.36.0

{#v0-36-0-changed}
### Changed
* (gazelle): Update error messages when unable to resolve a dependency to be more human-friendly.
* (flags) The {obj}`--python_version` flag now also returns
  {obj}`config_common.FeatureFlagInfo`.
* (toolchain): The toolchain patches now expose the `patch_strip` attribute
  that one should use when patching toolchains. Please set it if you are
  patching python interpreter. In the next release the default will be set to
  `0` which better reflects the defaults used in public `bazel` APIs.
* (toolchains) When {obj}`py_runtime.interpreter_version_info` isn't specified,
  the {obj}`--python_version` flag will determine the value. This allows
  specifying the build-time Python version for the
  {obj}`runtime_env_toolchains`.
* (toolchains) {obj}`py_cc_toolchain.libs` and {obj}`PyCcToolchainInfo.libs` is
  optional. This is to support situations where only the Python headers are
  available.
* (bazel) Minimum bazel 7 version that we test against has been bumped to `7.1`.

{#v0-36-0-fixed}
### Fixed
* (whl_library): Remove `--no-index` and add `--no-build-isolation` to the
  `pip install` command when installing a wheel from a local file, which happens
  when `experimental_index_url` flag is used.
* (bzlmod) get the path to the host python interpreter in a way that results in
  platform non-dependent hashes in the lock file when the requirement markers need
  to be evaluated.
* (bzlmod) correctly watch sources used for evaluating requirement markers for
  any changes so that the repository rule or module extensions can be
  re-evaluated when the said files change.
* (gazelle): Fix incorrect use of `t.Fatal`/`t.Fatalf` in tests.
* (toolchain) Omit third-party python packages from coverage reports from
  stage2 bootstrap template.
* (bzlmod) Properly handle relative path URLs in parse_simpleapi_html.bzl
* (gazelle) Correctly resolve deps that have top-level module overlap with a gazelle_python.yaml dep module
* (rules) Make `RUNFILES_MANIFEST_FILE`-based invocations work when used with
  {obj}`--bootstrap_impl=script`. This fixes invocations using non-sandboxed
  test execution with `--enable_runfiles=false --build_runfile_manifests=true`.
  ([#2186](https://github.com/bazel-contrib/rules_python/issues/2186)).
* (py_wheel) Fix incorrectly generated `Required-Dist` when specifying requirements with markers
  in extra_requires in py_wheel rule.
* (rules) Prevent pytest from trying run the generated stage2
  bootstrap .py file when using {obj}`--bootstrap_impl=script`
* (toolchain) The `gen_python_config_settings` has been fixed to include
  the flag_values from the platform definitions.

{#v0-36-0-added}
### Added
* (bzlmod): Toolchain overrides can now be done using the new
  {bzl:obj}`python.override`, {bzl:obj}`python.single_version_override` and
  {bzl:obj}`python.single_version_platform_override` tag classes.
  See [#2081](https://github.com/bazel-contrib/rules_python/issues/2081).
* (rules) Executables provide {obj}`PyExecutableInfo`, which contains
  executable-specific information useful for packaging an executable or
  or deriving a new one from the original.
* (py_wheel) Removed use of bash to avoid failures on Windows machines which do not
  have it installed.
* (docs) Automatically generated documentation for {bzl:obj}`python_register_toolchains`
  and related symbols.
* (toolchains) Added {attr}`python_repository.patch_strip` attribute for
  allowing values that are other than `1`, which has been hard-coded up until
  now. If you are relying on the undocumented `patches` support in
  `TOOL_VERSIONS` for registering patched toolchains please consider setting
  the `patch_strip` explicitly to `1` if you depend on this value - in the
  future the value may change to default to `0`.
* (toolchains) Added `//python:none`, a special target for use with
  {obj}`py_exec_tools_toolchain.exec_interpreter` to treat the value as `None`.

{#v0-36-0-removed}
### Removed
* (toolchains): Removed accidentally exposed `http_archive` symbol from
  `python/repositories.bzl`.
* (toolchains): An internal _is_python_config_setting_ macro has been removed.

{#v0-35-0}
## [0.35.0] - 2024-08-15

[0.35.0]: https://github.com/bazel-contrib/rules_python/releases/tag/0.35.0

{#v0-35-0-changed}
### Changed
* (whl_library) A better log message when the wheel is built from an sdist or
  when the wheel is downloaded using `download_only` feature to aid debugging.
* (gazelle): Simplify and make gazelle_python.yaml have only top level package name.
  It would work well in cases to reduce merge conflicts.
* (toolchains): Change some old toochain versions to use [20240726] release to
  include dependency updates `3.8.19`, `3.9.19`, `3.10.14`, `3.11.9`
* (toolchains): Bump default toolchain versions to:
    * `3.12 -> 3.12.4`
* (rules) `PYTHONSAFEPATH` is inherited from the calling environment to allow
  disabling it (Requires {obj}`--bootstrap_impl=script`)
  ([#2060](https://github.com/bazel-contrib/rules_python/issues/2060)).

{#v0-35-0-fixed}
### Fixed
* (rules) `compile_pip_requirements` now sets the `USERPROFILE` env variable on
  Windows to work around an issue where `setuptools` fails to locate the user's
  home directory.
* (rules) correctly handle absolute URLs in parse_simpleapi_html.bzl.
* (rules) Fixes build targets linking against `@rules_python//python/cc:current_py_cc_libs`
  in host platform builds on macOS, by editing the `LC_ID_DYLIB` field of the hermetic interpreter's
  `libpython3.x.dylib` using `install_name_tool`, setting it to its absolute path under Bazel's
  execroot.
* (rules) Signals are properly received when using {obj}`--bootstrap_impl=script`
  (for non-zip builds).
  ([#2043](https://github.com/bazel-contrib/rules_python/issues/2043))
* (rules) Fixes Python builds when the `--build_python_zip` is set to `false` on
  Windows. See [#1840](https://github.com/bazel-contrib/rules_python/issues/1840).
* (rules) Fixes Mac + `--build_python_zip` + {obj}`--bootstrap_impl=script`
  ([#2030](https://github.com/bazel-contrib/rules_python/issues/2030)).
* (rules) User dependencies come before runtime site-packages when using
  {obj}`--bootstrap_impl=script`.
  ([#2064](https://github.com/bazel-contrib/rules_python/issues/2064)).
* (rules) Version-aware rules now return both `@_builtins` and `@rules_python`
  providers instead of only one.
  ([#2114](https://github.com/bazel-contrib/rules_python/issues/2114)).
* (pip) Fixed pypi parse_simpleapi_html function for feeds with package metadata
  containing ">" sign
* (toolchains) Added missing executable permission to
  `//python/runtime_env_toolchains` interpreter script so that it is runnable.
  ([#2085](https://github.com/bazel-contrib/rules_python/issues/2085)).
* (pip) Correctly use the `sdist` downloaded by the bazel downloader when using
  `experimental_index_url` feature. Fixes
  [#2091](https://github.com/bazel-contrib/rules_python/issues/2090).
* (gazelle) Make `gazelle_python_manifest.update` manual to avoid unnecessary
  network behavior.
* (bzlmod): The conflicting toolchains during `python` extension will no longer
  cause warnings by default. In order to see the warnings for diagnostic purposes
  set the env var `RULES_PYTHON_REPO_DEBUG_VERBOSITY` to one of `INFO`, `DEBUG` or `TRACE`.
  Fixes [#1818](https://github.com/bazel-contrib/rules_python/issues/1818).
* (runfiles) Make runfiles lookups work for the situation of Bazel 7,
  Python 3.9 (or earlier, where safepath isn't present), and the Rlocation call
  in the same directory as the main file.
  Fixes [#1631](https://github.com/bazel-contrib/rules_python/issues/1631).

{#v0-35-0-added}
### Added
* (rules) `compile_pip_requirements` supports multiple requirements input files as `srcs`.
* (rules) `PYTHONSAFEPATH` is inherited from the calling environment to allow
  disabling it (Requires {obj}`--bootstrap_impl=script`)
  ([#2060](https://github.com/bazel-contrib/rules_python/issues/2060)).
* (gazelle) Added `python_generation_mode_per_package_require_test_entry_point`
  in order to better accommodate users who use a custom macro,
  [`pytest-bazel`][pytest_bazel], [rules_python_pytest] or `rules_py`
  [py_test_main] in order to integrate with `pytest`. Currently the default
  flag value is set to `true` for backwards compatible behaviour, but in the
  future the flag will be flipped be `false` by default.
* (toolchains) New Python versions available: `3.12.4` using the [20240726] release.
* (pypi) Support env markers in requirements files. Note, that this means that
  if your requirements files contain env markers, the Python interpreter will
  need to be run during bzlmod phase to evaluate them. This may incur
  downloading an interpreter (for hermetic-based builds) or cause non-hermetic
  behavior (if using a system Python).

[rules_python_pytest]: https://github.com/caseyduquettesc/rules_python_pytest
[py_test_main]: https://docs.aspect.build/rulesets/aspect_rules_py/docs/rules/#py_pytest_main
[pytest_bazel]: https://pypi.org/project/pytest-bazel
[20240726]: https://github.com/indygreg/python-build-standalone/releases/tag/20240726

{#v0-34-0}
## [0.34.0] - 2024-07-04

[0.34.0]: https://github.com/bazel-contrib/rules_python/releases/tag/0.34.0

{#v0-34-0-changed}
### Changed
* `protobuf`/`com_google_protobuf` dependency bumped to `v24.4`
* (bzlmod): optimize the creation of config settings used in pip to
  reduce the total number of targets in the hub repo.
* (toolchains) The exec tools toolchain now finds its interpreter by reusing
  the regular interpreter toolchain. This avoids having to duplicate specifying
  where the runtime for the exec tools toolchain is.
* (toolchains) ({obj}`//python:autodetecting_toolchain`) is deprecated. It is
  replaced by {obj}`//python/runtime_env_toolchains:all`. The old target will be
  removed in a future release.

{#v0-34-0-fixed}
### Fixed
* (bzlmod): When using `experimental_index_url` the `all_requirements`,
  `all_whl_requirements` and `all_data_requirements` will now only include
  common packages that are available on all target platforms. This is to ensure
  that packages that are only present for some platforms are pulled only via
  the `deps` of the materialized `py_library`. If you would like to include
  platform specific packages, using a `select` statement with references to the
  specific package will still work (e.g.
  ```
  my_attr = all_requirements + select(
      {
          "@platforms//os:linux": ["@pypi//foo_available_only_on_linux"],
          "//conditions:default": [],
      }
  )
  ```
* (bzlmod): Targets in `all_requirements` now use the same form as targets returned by the `requirement` macro.
* (rules) Auto exec groups are enabled. This allows actions run by the rules,
  such as precompiling, to pick an execution platform separately from what
  other toolchains support.
* (providers) {obj}`PyRuntimeInfo` doesn't require passing the
  `interpreter_version_info` arg.
* (bzlmod) Correctly pass `isolated`, `quiet` and `timeout` values to `whl_library`
  and drop the defaults from the lock file.
* (whl_library) Correctly handle arch-specific dependencies when we encounter a
  platform specific wheel and use `experimental_target_platforms`.
  Fixes [#1996](https://github.com/bazel-contrib/rules_python/issues/1996).
* (rules) The first element of the default outputs is now the executable again.
* (pip) Fixed crash when pypi packages lacked a sha (e.g. yanked packages)

{#v0-34-0-added}
### Added
* (toolchains) {obj}`//python/runtime_env_toolchains:all`, which is a drop-in
  replacement for the "autodetecting" toolchain.
* (gazelle) Added new `python_label_convention` and `python_label_normalization` directives. These directive
  allows altering default Gazelle label format to third-party dependencies useful for re-using Gazelle plugin
  with other rules, including `rules_pycross`. See [#1939](https://github.com/bazel-contrib/rules_python/issues/1939).

{#v0-34-0-removed}
### Removed
* (pip): Removes the `entrypoint` macro that was replaced by `py_console_script_binary` in 0.26.0.

{#v0-33-2}
## [0.33.2] - 2024-06-13

[0.33.2]: https://github.com/bazel-contrib/rules_python/releases/tag/0.33.2

{#v0-33-2-fixed}
### Fixed
* (toolchains) The {obj}`exec_tools_toolchain_type` is disabled by default.
  To enable it, set {obj}`--//python/config_settings:exec_tools_toolchain=enabled`.
  This toolchain must be enabled for precompilation to work. This toolchain will
  be enabled by default in a future release.
  Fixes [#1967](https://github.com/bazel-contrib/rules_python/issues/1967).

{#v0-33-1}
## [0.33.1] - 2024-06-13

[0.33.1]: https://github.com/bazel-contrib/rules_python/releases/tag/0.33.1

{#v0-33-1-fixed}
### Fixed
* (py_binary) Fix building of zip file when using `--build_python_zip`
  argument. Fixes [#1954](https://github.com/bazel-contrib/rules_python/issues/1954).

{#v0-33-0}
## [0.33.0] - 2024-06-12

[0.33.0]: https://github.com/bazel-contrib/rules_python/releases/tag/0.33.0

{#v0-33-0-changed}
### Changed
* (deps) Upgrade the `pip_install` dependencies to pick up a new version of pip.
* (toolchains) Optional toolchain dependency: `py_binary`, `py_test`, and
  `py_library` now depend on the `//python:exec_tools_toolchain_type` for build
  tools.
* (deps): Bumped `bazel_skylib` to 1.6.1.
* (bzlmod): The `python` and internal `rules_python` extensions have been
  marked as `reproducible` and will not include any lock file entries from now
  on.
* (gazelle): Remove gazelle plugin's python deps and make it hermetic.
  Introduced a new Go-based helper leveraging tree-sitter for syntax analysis.
  Implemented the use of `pypi/stdlib-list` for standard library module verification.
* (pip.parse): Do not ignore yanked packages when using `experimental_index_url`.
  This is to mimic what `uv` is doing. We will print a warning instead.
* (pip.parse): Add references to all supported wheels when using `experimental_index_url`
  to allowing to correctly fetch the wheels for the right platform. See the
  updated docs on how to use the feature. This is work towards addressing
  [#735](https://github.com/bazel-contrib/rules_python/issues/735) and
  [#260](https://github.com/bazel-contrib/rules_python/issues/260). The spoke
  repository names when using this flag will have a structure of
  `{pip_hub_prefix}_{wheel_name}_{py_tag}_{abi_tag}_{platform_tag}_{sha256}`,
  which is an implementation detail which should not be relied on and is there
  purely for better debugging experience.
* (bzlmod) The `pythons_hub//:interpreters.bzl` no longer has platform-specific
  labels which where left there for compatibility reasons. Move to
  `python_{version}_host` keys if you would like to have access to a Python
  interpreter that can be used in a repository rule context.

{#v0-33-0-fixed}
### Fixed
* (gazelle) Remove `visibility` from `NonEmptyAttr`.
  Now empty(have no `deps/main/srcs/imports` attr) `py_library/test/binary` rules will
  be automatically deleted correctly. For example, if `python_generation_mode`
  is set to package, when `__init__.py` is deleted, the `py_library` generated
  for this package before will be deleted automatically.
* (whl_library): Use _is_python_config_setting_ to correctly handle multi-python
  version dependency select statements when the `experimental_target_platforms`
  includes the Python ABI. The default python version case within the select is
  also now handled correctly, stabilizing the implementation.
* (gazelle) Fix Gazelle failing on Windows with
  "panic: runtime error: invalid memory address or nil pointer dereference"
* (bzlmod) remove `pip.parse(annotations)` attribute as it is unused and has been
  replaced by whl_modifications.
* (pip) Correctly select wheels when the python tag includes minor versions.
  See ([#1930](https://github.com/bazel-contrib/rules_python/issues/1930))
* (pip.parse): The lock file is now reproducible on any host platform if the
  `experimental_index_url` is not used by any of the modules in the dependency
  chain. To make the lock file identical on each `os` and `arch`, please use
  the `experimental_index_url` feature which will fetch metadata from PyPI or a
  different private index and write the contents to the lock file. Fixes
  [#1643](https://github.com/bazel-contrib/rules_python/issues/1643).
* (pip.parse): Install `yanked` packages and print a warning instead of
  ignoring them. This better matches the behaviour of `uv pip install`.
* (toolchains): Now matching of the default hermetic toolchain is more robust
  and explicit and should fix rare edge-cases where the host toolchain
  autodetection would match a different toolchain than expected. This may yield
  to toolchain selection failures when the python toolchain is not registered,
  but is requested via `//python/config_settings:python_version` flag setting.
* (doc) Fix the `WORKSPACE` requirement vendoring example. Fixes
  [#1918](https://github.com/bazel-contrib/rules_python/issues/1918).

{#v0-33-0-added}
### Added
* (rules) Precompiling Python source at build time is available. but is
  disabled by default, for now. Set
  `@rules_python//python/config_settings:precompile=enabled` to enable it
  by default. A subsequent release will enable it by default. See the
  [Precompiling docs][precompile-docs] and API reference docs for more
  information on precompiling. Note this requires Bazel 7+ and the Pystar rule
  implementation enabled.
  ([#1761](https://github.com/bazel-contrib/rules_python/issues/1761))
* (rules) Attributes and flags to control precompile behavior: `precompile`,
  `precompile_optimize_level`, `precompile_source_retention`,
  `precompile_invalidation_mode`, and `pyc_collection`
* (toolchains) The target runtime toolchain (`//python:toolchain_type`) has
  two new optional attributes: `pyc_tag` (tells the pyc filename infix to use) and
  `implementation_name` (tells the Python implementation name).
* (toolchains) A toolchain type for build tools has been added:
  `//python:exec_tools_toolchain_type`.
* (providers) `PyInfo` has two new attributes: `direct_pyc_files` and
  `transitive_pyc_files`, which tell the pyc files a target makes available
  directly and transitively, respectively.
* `//python:features.bzl` added to allow easy feature-detection in the future.
* (pip) Allow specifying the requirements by (os, arch) and add extra
  validations when parsing the inputs. This is a non-breaking change for most
  users unless they have been passing multiple `requirements_*` files together
  with `extra_pip_args = ["--platform=manylinux_2_4_x86_64"]`, that was an
  invalid usage previously but we were not failing the build. From now on this
  is explicitly disallowed.
* (toolchains) Added riscv64 platform definition for python toolchains.
* (gazelle) The `python_visibility` directive now supports the `$python_root$`
  placeholder, just like the `python_default_visibility` directive does.
* (rules) A new bootstrap implementation that doesn't require a system Python
  is available. It can be enabled by setting
  {obj}`--@rules_python//python/config_settings:bootstrap_impl=script`. It
  will become the default in a subsequent release.
  ([#691](https://github.com/bazel-contrib/rules_python/issues/691))
* (providers) `PyRuntimeInfo` has two new attributes:
  {obj}`PyRuntimeInfo.stage2_bootstrap_template` and
  {obj}`PyRuntimeInfo.zip_main_template`.
* (toolchains) A replacement for the Bazel-builtn autodetecting toolchain is
  available. The `//python:autodetecting_toolchain` alias now uses it.
* (pip): Support fetching and using the wheels for other platforms. This
  supports customizing whether the linux wheels are pulled for `musl` or
  `glibc`, whether `universal2` or arch-specific MacOS wheels are preferred and
  it also allows to select a particular `libc` version. All of this is done via
  the `string_flags` in `@rules_python//python/config_settings`. If there are
  no wheels that are supported for the target platform, `rules_python` will
  fallback onto building the `sdist` from source. This behaviour can be
  disabled if desired using one of the available string flags as well.
* (whl_filegroup) Added a new `whl_filegroup` rule to extract files from a wheel file.
  This is useful to extract headers for use in a `cc_library`.

[precompile-docs]: /precompiling

{#v0-32-2}
## [0.32.2] - 2024-05-14

[0.32.2]: https://github.com/bazel-contrib/rules_python/releases/tag/0.32.2

{#v0-32-2-fixed}
### Fixed

* Workaround existence of infinite symlink loops on case insensitive filesystems when targeting linux platforms with recent Python toolchains. Works around an upstream [issue][indygreg-231]. Fixes [#1800][rules_python_1800].

[indygreg-231]: https://github.com/indygreg/python-build-standalone/issues/231
[rules_python_1800]: https://github.com/bazel-contrib/rules_python/issues/1800

{#v0-32-0}
## [0.32.0] - 2024-05-12

[0.32.0]: https://github.com/bazel-contrib/rules_python/releases/tag/0.32.0

{#v0-32-0-changed}
### Changed

* (bzlmod): The `MODULE.bazel.lock` `whl_library` rule attributes are now
  sorted in the attributes section. We are also removing values that are not
  default in order to reduce the size of the lock file.
* (coverage) Bump `coverage.py` to [7.4.3](https://github.com/nedbat/coveragepy/blob/master/CHANGES.rst#version-743--2024-02-23).
* (deps): Bumped `bazel_features` to 1.9.1 to detect optional support
  non-blocking downloads.
* (deps): Updated `pip_tools` to >= 7.4.0
* (toolchains): Change some old toolchain versions to use [20240224] release to
  include security fixes `3.8.18`, `3.9.18` and `3.10.13`
* (toolchains): Bump default toolchain versions to:
    * `3.8 -> 3.8.19`
    * `3.9 -> 3.9.19`
    * `3.10 -> 3.10.14`
    * `3.11 -> 3.11.9`
    * `3.12 -> 3.12.3`

### Fixed

* (whl_library): Fix the experimental_target_platforms overriding for platform
  specific wheels when the wheels are for any python interpreter version. Fixes
  [#1810](https://github.com/bazel-contrib/rules_python/issues/1810).
* (whl_library): Stop generating duplicate dependencies when encountering
  duplicates in the METADATA. Fixes
  [#1873](https://github.com/bazel-contrib/rules_python/issues/1873).
* (gazelle) In `project` or `package` generation modes, do not generate `py_test`
  rules when there are no test files and do not set `main = "__test__.py"` when
  that file doesn't exist.
* (whl_library) The group redirection is only added when the package is part of
  the group potentially fixing aspects that want to traverse a `py_library` graph.
  Fixes [#1760](https://github.com/bazel-contrib/rules_python/issues/1760).
* (bzlmod) Setting a particular micro version for the interpreter and the
  `pip.parse` extension is now possible, see the
  `examples/pip_parse/MODULE.bazel` for how to do it.
  See [#1371](https://github.com/bazel-contrib/rules_python/issues/1371).
* (refactor) The pre-commit developer workflow should now pass `isort` and `black`
  checks (see [#1674](https://github.com/bazel-contrib/rules_python/issues/1674)).

### Added

* (toolchains) Added armv7 platform definition for python toolchains.
* (toolchains) New Python versions available: `3.11.8`, `3.12.2` using the [20240224] release.
* (toolchains) New Python versions available: `3.8.19`, `3.9.19`, `3.10.14`, `3.11.9`, `3.12.3` using
  the [20240415] release.
* (gazelle) Added a new `python_visibility` directive to control visibility
  of generated targets by appending additional visibility labels.
* (gazelle) Added a new `python_default_visibility` directive to control the
  _default_ visibility of generated targets. See the [docs][python_default_visibility]
  for details.
* (gazelle) Added a new `python_test_file_pattern` directive. This directive tells
  gazelle which python files should be mapped to the `py_test` rule. See the
  [original issue][test_file_pattern_issue] and the [docs][test_file_pattern_docs]
  for details.
* (wheel) Add support for `data_files` attributes in py_wheel rule
  ([#1777](https://github.com/bazel-contrib/rules_python/issues/1777))
* (py_wheel) `bzlmod` installations now provide a `twine` setup for the default
  Python toolchain in `rules_python` for version 3.11.
* (bzlmod) New `experimental_index_url`, `experimental_extra_index_urls` and
  `experimental_index_url_overrides` to `pip.parse` for using the bazel
  downloader. If you see any issues, report in
  [#1357](https://github.com/bazel-contrib/rules_python/issues/1357). The URLs for
  the whl and sdist files will be written to the lock file. Controlling whether
  the downloading of metadata is done in parallel can be done using
  `parallel_download` attribute.
* (gazelle) Add a new annotation `include_dep`. Also add documentation for
  annotations to `gazelle/README.md`.
* (deps): `rules_python` depends now on `rules_cc` 0.0.9
* (pip_parse): A new flag `use_hub_alias_dependencies` has been added that is going
  to become default in the next release. This makes use of `dep_template` flag
  in the `whl_library` rule. This also affects the
  `experimental_requirement_cycles` feature where the dependencies that are in
  a group would be only accessible via the hub repo aliases. If you still
  depend on legacy labels instead of the hub repo aliases and you use the
  `experimental_requirement_cycles`, now is a good time to migrate.

[python_default_visibility]: https://github.com/bazel-contrib/rules_python/tree/main/gazelle/README.md#directive-python_default_visibility
[test_file_pattern_issue]: https://github.com/bazel-contrib/rules_python/issues/1816
[test_file_pattern_docs]: https://github.com/bazel-contrib/rules_python/tree/main/gazelle/README.md#directive-python_test_file_pattern
[20240224]: https://github.com/indygreg/python-build-standalone/releases/tag/20240224.
[20240415]: https://github.com/indygreg/python-build-standalone/releases/tag/20240415.


## [0.31.0] - 2024-02-12

[0.31.0]: https://github.com/bazel-contrib/rules_python/releases/tag/0.31.0

### Changed

* For Bazel 7, the core rules and providers are now implemented in rules_python
  directly and the rules bundled with Bazel are not used. Bazel 6 and earlier
  continue to use the Bazel builtin symbols. Of particular note, this means,
  under Bazel 7, the builtin global symbol `PyInfo` is **not** the same as what
  is loaded from rules_python. The same is true of `PyRuntimeInfo`.

## [0.30.0] - 2024-02-12

[0.30.0]: https://github.com/bazel-contrib/rules_python/releases/tag/0.30.0

### Changed

* (toolchains) Windows hosts always ignore pyc files in the downloaded runtimes.
  This fixes issues due to pyc files being created at runtime and affecting the
  definition of what files were considered part of the runtime.

* (pip_parse) Added the `envsubst` parameter, which enables environment variable
  substitutions in the `extra_pip_args` attribute.

* (pip_repository) Added the `envsubst` parameter, which enables environment
  variable substitutions in the `extra_pip_args` attribute.

### Fixed

* (bzlmod) pip.parse now does not fail with an empty `requirements.txt`.

* (py_wheel) Wheels generated by `py_wheel` now preserve executable bits when
  being extracted by `installer` and/or `pip`.

* (coverage) During the running of lcov, the stdout/stderr was causing test
  failures.  By default, suppress output when generating lcov.  This can be
  overridden by setting 'VERBOSE_COVERAGE'.  This change only affect bazel
  7.x.x and above.

* (toolchain) Changed the `host_toolchain` to symlink all files to support
  Windows host environments without symlink support.

* (PyRuntimeInfo) Switch back to builtin PyRuntimeInfo for Bazel 6.4 and when
  pystar is disabled. This fixes an error about `target ... does not have ...
  PyRuntimeInfo`.
  ([#1732](https://github.com/bazel-contrib/rules_python/issues/1732))

### Added

* (py_wheel) Added `requires_file` and `extra_requires_files` attributes.

* (whl_library) *experimental_target_platforms* now supports specifying the
  Python version explicitly and the output `BUILD.bazel` file will be correct
  irrespective of the python interpreter that is generating the file and
  extracting the `whl` distribution. Multiple python target version can be
  specified and the code generation will generate version specific dependency
  closures but that is not yet ready to be used and may break the build if
  the default python version is not selected using
  `common --@rules_python//python/config_settings:python_version=X.Y.Z`.

* New Python versions available: `3.11.7`, `3.12.1` using
  https://github.com/indygreg/python-build-standalone/releases/tag/20240107.

* (toolchain) Allow setting `x.y` as the `python_version` parameter in
  the version-aware `py_binary` and `py_test` rules. This allows users to
  use the same rule import for testing with specific Python versions and
  rely on toolchain configuration and how the latest version takes precedence
  if e.g. `3.8` is selected. That also simplifies `.bazelrc` for any users
  that set the default `python_version` string flag in that way.

* (toolchain) The runtime's shared libraries (libpython.so et al) can be
  accessed using `@rules_python//python/cc:current_py_cc_libs`. This uses
  toolchain resolution, so the files are from the same runtime used to run a
  target. If you were previously using e.g. `@python_3_11//:libpython`, then
  switch to `:current_py_cc_libs` for looser coupling to the underlying runtime
  repo implementation.

* (repo rules) The environment variable `RULES_PYTHON_REPO_DEBUG=1` can be
  set to make repository rules log detailed information about what they're
  up to.

* (coverage) Add support for python 3.12 and bump `coverage.py` to
  7.4.1.


## [0.29.0] - 2024-01-22

[0.29.0]: https://github.com/bazel-contrib/rules_python/releases/tag/0.29.0

### Changed

* **BREAKING** The deprecated `incompatible_generate_aliases` feature flags
  from `pip_parse` and `gazelle` got removed. They had been flipped to `True`
  in 0.27.0 release.
* **BREAKING** (wheel) The `incompatible_normalize_name` and
  `incompatible_normalize_version` flags have been removed. They had been
  flipped to `True` in 0.27.0 release.
* (bzlmod) The pip hub repository now uses the newly introduced config settings
  using the `X.Y` python version notation. This improves cross module
  interoperability and allows to share wheels built by interpreters using
  different patch versions.

### Fixed

* (bzlmod pip.parse) Use a platform-independent reference to the interpreter
  pip uses. This reduces (but doesn't eliminate) the amount of
  platform-specific content in `MODULE.bazel.lock` files; Follow
  [#1643](https://github.com/bazel-contrib/rules_python/issues/1643) for removing
  platform-specific content in `MODULE.bazel.lock` files.

* (wheel) The stamp variables inside the distribution name are no longer
  lower-cased when normalizing under PEP440 conventions.

### Added

* (toolchains) `python_register_toolchains` now also generates a repository
  that is suffixed with `_host`, that has a single label `:python` that is a
  symlink to the python interpreter for the host platform. The intended use is
  mainly in `repository_rule`, which are always run using `host` platform
  Python. This means that `WORKSPACE` users can now copy the `requirements.bzl`
  file for vendoring as seen in the updated `pip_parse_vendored` example.

* (runfiles) `rules_python.python.runfiles.Runfiles` now has a static `Create`
  method to make imports more ergonomic. Users should only need to import the
  `Runfiles` object to locate runfiles.

* (toolchains) `PyRuntimeInfo` now includes a `interpreter_version_info` field
  that contains the static version information for the given interpreter.
  This can be set via `py_runtime` when registering an interpreter toolchain,
  and will done automatically for the builtin interpreter versions registered via
  `python_register_toolchains`.
  Note that this only available on the Starlark implementation of the provider.

* (config_settings) Added `//python/config_settings:is_python_X.Y` config
  settings to match on minor Python version. These settings match any `X.Y`
  version instead of just an exact `X.Y.Z` version.

## [0.28.0] - 2024-01-07

[0.28.0]: https://github.com/bazel-contrib/rules_python/releases/tag/0.28.0

### Changed

* **BREAKING** (pip_install) the deprecated `pip_install` macro and related
  items have been removed.

* **BREAKING** Support for Bazel 5 has been officially dropped. This release
  was only partially tested with Bazel 5 and may or may not work with Bazel 5.
  Subequent versions will no longer be tested under Bazel 5.

* (runfiles) `rules_python.python.runfiles` now directly implements type hints
  and drops support for python2 as a result.

* (toolchains) `py_runtime`, `py_runtime_pair`, and `PyRuntimeInfo` now use the
  rules_python Starlark implementation, not the one built into Bazel. NOTE: This
  only applies to Bazel 6+; Bazel 5 still uses the builtin implementation.

* (pip_parse) The parameter `experimental_requirement_cycles` may be provided a
  map of names to lists of requirements which form a dependency
  cycle. `pip_parse` will break the cycle for you transparently. This behavior
  is also available under bzlmod as
  `pip.parse(experimental_requirement_cycles={})`.

* (toolchains) `py_runtime` can now take an executable target. Note: runfiles
  from the target are not supported yet.
  ([#1612](https://github.com/bazel-contrib/rules_python/issues/1612))

* (gazelle) When `python_generation_mode` is set to `file`, create one `py_binary`
  target for each file with `if __name__ == "__main__"` instead of just one
  `py_binary` for the whole module.

* (gazelle) the Gazelle manifest integrity field is now optional. If the
  `requirements` argument to `gazelle_python_manifest` is unset, no integrity
  field will be generated.

### Fixed

* (gazelle) The gazelle plugin helper was not working with Python toolchains 3.11
  and above due to a bug in the helper components not being on PYTHONPATH.

* (pip_parse) The repositories created by `whl_library` can now parse the `whl`
  METADATA and generate dependency closures irrespective of the host platform
  the generation is executed on. This can be turned on by supplying
  `experimental_target_platforms = ["all"]` to the `pip_parse` or the `bzlmod`
  equivalent. This may help in cases where fetching wheels for a different
  platform using `download_only = True` feature.
* (bzlmod pip.parse) The `pip.parse(python_interpreter)` arg now works for
  specifying a local system interpreter.
* (bzlmod pip.parse) Requirements files with duplicate entries for the same
  package (e.g. one for the package, one for an extra) now work.
* (bzlmod python.toolchain) Submodules can now (re)register the Python version
  that rules_python has set as the default.
  ([#1638](https://github.com/bazel-contrib/rules_python/issues/1638))
* (whl_library) Actually use the provided patches to patch the whl_library.
  On Windows the patching may result in files with CRLF line endings, as a result
  the RECORD file consistency requirement is lifted and now a warning is emitted
  instead with a location to the patch that could be used to silence the warning.
  Copy the patch to your workspace and add it to the list if patches for the wheel
  file if you decide to do so.
* (coverage): coverage reports are now created when the version-aware
  rules are used.
  ([#1600](https://github.com/bazel-contrib/rules_python/issues/1600))
* (toolchains) Workspace builds register the py cc toolchain (bzlmod already
  was). This makes e.g. `//python/cc:current_py_cc_headers` Just Work.
  ([#1669](https://github.com/bazel-contrib/rules_python/issues/1669))
* (bzlmod python.toolchain) The value of `ignore_root_user_error` is now decided
  by the root module only.
  ([#1658](https://github.com/bazel-contrib/rules_python/issues/1658))

### Added

* (docs) bzlmod extensions are now documented on rules-python.readthedocs.io
* (docs) Support and backwards compatibility policies have been documented.
  See https://rules-python.readthedocs.io/en/latest/support.html
* (gazelle) `file` generation mode can now also add `__init__.py` to the srcs
  attribute for every target in the package. This is enabled through a separate
  directive `python_generation_mode_per_file_include_init`.

## [0.27.0] - 2023-11-16

[0.27.0]: https://github.com/bazel-contrib/rules_python/releases/tag/0.27.0

### Changed

* Make `//python/pip_install:pip_repository_bzl` `bzl_library` target internal
  as all of the publicly available symbols (etc. `package_annotation`) are
  re-exported via `//python:pip_bzl` `bzl_library`.

* (gazelle) Gazelle Python extension no longer has runtime dependencies. Using
  `GAZELLE_PYTHON_RUNTIME_DEPS` from `@rules_python_gazelle_plugin//:def.bzl` is
  no longer necessary.

* (pip_parse) The installation of `pip_parse` repository rule toolchain
  dependencies is now done as part of `py_repositories` call.

* (pip_parse) The generated `requirements.bzl` file now has an additional symbol
  `all_whl_requirements_by_package` which provides a map from the normalized
  PyPI package name to the target that provides the built wheel file. Use
  `pip_utils.normalize_name` function from `@rules_python//python:pip.bzl` to
  convert a PyPI package name to a key in the `all_whl_requirements_by_package`
  map.

* (pip_parse) The flag `incompatible_generate_aliases` has been flipped to
  `True` by default on `non-bzlmod` setups allowing users to use the same label
  strings during the transition period. For example, instead of
  `@pypi_foo//:pkg`, you can now use `@pypi//foo` or `@pypi//foo:pkg`. Other
  labels that are present in the `foo` package are `dist_info`, `whl` and
  `data`. Note, that the `@pypi_foo//:pkg` labels are still present for
  backwards compatibility.

* (gazelle) The flag `use_pip_repository_aliases` is now set to `True` by
  default, which will cause `gazelle` to change third-party dependency labels
  from `@pip_foo//:pkg` to `@pip//foo` by default.

* The `compile_pip_requirements` now defaults to `pyproject.toml` if the `src`
  or `requirements_in` attributes are unspecified, matching the upstream
  `pip-compile` behaviour more closely.

* (gazelle) Use relative paths if possible for dependencies added through
  the use of the `resolve` directive.

* (gazelle) When using `python_generation_mode file`, one `py_test` target is
  made per test file even if a target named `__test__` or a file named
  `__test__.py` exists in the same package. Previously in these cases there
  would only be one test target made.

Breaking changes:

* (pip) `pip_install` repository rule in this release has been disabled and
  will fail by default. The API symbol is going to be removed in the next
  version, please migrate to `pip_parse` as a replacement. The `pip_parse`
  rule no longer supports `requirements` attribute, please use
  `requirements_lock` instead.

* (py_wheel) switch `incompatible_normalize_name` and
  `incompatible_normalize_version` to `True` by default to enforce `PEP440`
  for wheel names built by `rules_python`.

* (tools/wheelmaker.py) drop support for Python 2 as only Python 3 is tested.

### Fixed

* Skip aliases for unloaded toolchains. Some Python versions that don't have full
  platform support, and referencing their undefined repositories can break operations
  like `bazel query rdeps(...)`.

* Python code generated from `proto_library` with `strip_import_prefix` can be imported now.

* (py_wheel) Produce deterministic wheel files and make `RECORD` file entries
  follow the order of files written to the `.whl` archive.

* (gazelle) Generate a single `py_test` target when `gazelle:python_generation_mode project`
  is used.

* (gazelle) Move waiting for the Python interpreter process to exit to the shutdown hook
  to make the usage of the `exec.Command` more idiomatic.

* (toolchains) Keep tcl subdirectory in Windows build of hermetic interpreter.

* (bzlmod) sub-modules now don't have the `//conditions:default` clause in the
  hub repos created by `pip.parse`. This should fix confusing error messages
  in case there is a misconfiguration of toolchains or a bug in `rules_python`.

### Added

* (bzlmod) Added `.whl` patching support via `patches` and `patch_strip`
  arguments to the new `pip.override` tag class.

* (pip) Support for using [PEP621](https://peps.python.org/pep-0621/) compliant
  `pyproject.toml` for creating a resolved `requirements.txt` file.

* (utils) Added a `pip_utils` struct with a `normalize_name` function to allow users
  to find out how `rules_python` would normalize a PyPI distribution name.

## [0.26.0] - 2023-10-06

### Changed

* Python version patch level bumps:
  * 3.8.15  -> 3.8.18
  * 3.9.17  -> 3.9.18
  * 3.10.12 -> 3.10.13
  * 3.11.4  -> 3.11.6

* (deps) Upgrade rules_go 0.39.1 -> 0.41.0; this is so gazelle integration works with upcoming Bazel versions

* (multi-version) The `distribs` attribute is no longer propagated. This
  attribute has been long deprecated by Bazel and shouldn't be used.

* Calling `//python:repositories.bzl#py_repositories()` is required. It has
  always been documented as necessary, but it was possible to omit it in certain
  cases. An error about `@rules_python_internal` means the `py_repositories()`
  call is missing in `WORKSPACE`.

* (bzlmod) The `pip.parse` extension will generate os/arch specific lock
  file entries on `bazel>=6.4`.


### Added

* (bzlmod, entry_point) Added {obj}`py_console_script_binary`, which
  allows adding custom dependencies to a package's entry points and customizing
  the `py_binary` rule used to build it.

* New Python versions available: `3.8.17`, `3.11.5` using
  https://github.com/indygreg/python-build-standalone/releases/tag/20230826.

* (gazelle) New `# gazelle:python_generation_mode file` directive to support
  generating one `py_library` per file.

* (python_repository) Support `netrc` and `auth_patterns` attributes to enable
  authentication against private HTTP hosts serving Python toolchain binaries.

* `//python:packaging_bzl` added, a `bzl_library` for the Starlark
  files `//python:packaging.bzl` requires.
* (py_wheel) Added the `incompatible_normalize_name` feature flag to
  normalize the package distribution name according to latest Python
  packaging standards. Defaults to `False` for the time being.
* (py_wheel) Added the `incompatible_normalize_version` feature flag
  to normalize the package version according to PEP440 standard. This
  also adds support for local version specifiers (versions with a `+`
  in them), in accordance with PEP440. Defaults to `False` for the
  time being.

* New Python versions available: `3.8.18`, `3.9.18`, `3.10.13`, `3.11.6`, `3.12.0` using
  https://github.com/indygreg/python-build-standalone/releases/tag/20231002.
  `3.12.0` support is considered beta and may have issues.

### Removed

* (bzlmod) The `entry_point` macro is no longer supported and has been removed
  in favour of the `py_console_script_binary` macro for `bzlmod` users.

* (bzlmod) The `pip.parse` no longer generates `{hub_name}_{py_version}` hub repos
  as the `entry_point` macro has been superseded by `py_console_script_binary`.

* (bzlmod) The `pip.parse` no longer generates `{hub_name}_{distribution}` hub repos.

### Fixed

* (whl_library) No longer restarts repository rule when fetching external
  dependencies improving initial build times involving external dependency
  fetching.

* (gazelle) Improve runfiles lookup hermeticity.

[0.26.0]: https://github.com/bazel-contrib/rules_python/releases/tag/0.26.0

## [0.25.0] - 2023-08-22

### Changed

* Python version patch level bumps:
  * 3.9.16 -> 3.9.17
  * 3.10.9 -> 3.10.12
  * 3.11.1 -> 3.11.4
* (bzlmod) `pip.parse` can no longer automatically use the default
  Python version; this was an unreliable and unsafe behavior. The
  `python_version` arg must always be explicitly specified.

### Fixed

* (docs) Update docs to use correct bzlmod APIs and clarify how and when to use
  various APIs.
* (multi-version) The `main` arg is now correctly computed and usually optional.
* (bzlmod) `pip.parse` no longer requires a call for whatever the configured
  default Python version is.

### Added

* Created a changelog.
* (gazelle) Stop generating unnecessary imports.
* (toolchains) s390x supported for Python 3.9.17, 3.10.12, and 3.11.4.

[0.25.0]: https://github.com/bazel-contrib/rules_python/releases/tag/0.25.0

## [0.24.0] - 2023-07-11

### Changed

* **BREAKING** (gazelle) Gazelle 0.30.0 or higher is required
* (bzlmod) `@python_aliases` renamed to `@python_versions
* (bzlmod) `pip.parse` arg `name` renamed to `hub_name`
* (bzlmod) `pip.parse` arg `incompatible_generate_aliases` removed and always
  true.

### Fixed

* (bzlmod) Fixing Windows Python Interpreter symlink issues
* (py_wheel) Allow twine tags and args
* (toolchain, bzlmod) Restrict coverage tool visibility under bzlmod
* (pip) Ignore temporary pyc.NNN files in wheels
* (pip) Add format() calls to glob_exclude templates
* plugin_output in py_proto_library rule

### Added

* Using Gazelle's lifecycle manager to manage external processes
* (bzlmod) `pip.parse` can be called multiple times with different Python
  versions
* (bzlmod) Allow bzlmod `pip.parse` to reference the default python toolchain and interpreter
* (bzlmod) Implementing wheel annotations via `whl_mods`
* (gazelle) support multiple requirements files in manifest generation
* (py_wheel) Support for specifying `Description-Content-Type` and `Summary` in METADATA
* (py_wheel) Support for specifying `Project-URL`
* (compile_pip_requirements) Added `generate_hashes` arg (default True) to
  control generating hashes
* (pip) Create all_data_requirements alias
* Expose Python C headers through the toolchain.

[0.24.0]: https://github.com/bazel-contrib/rules_python/releases/tag/0.24.0<|MERGE_RESOLUTION|>--- conflicted
+++ resolved
@@ -46,6 +46,29 @@
 
 END_UNRELEASED_TEMPLATE
 -->
+
+{#v0-0-0}
+## Unreleased
+
+[0.0.0]: https://github.com/bazel-contrib/rules_python/releases/tag/0.0.0
+
+{#v0-0-0-changed}
+### Changed
+* (gazelle) For package mode, resolve dependencies when imports are relative
+  to the package path. This is enabled via the
+  `# gazelle:experimental_allow_relative_imports` true directive ({gh-issue}`2203`).
+
+{#v0-0-0-fixed}
+### Fixed
+* Nothing fixed.
+
+{#v0-0-0-added}
+### Added
+* Nothing added.
+
+{#v0-0-0-removed}
+### Removed
+* Nothing removed.
 
 {#1-5-0}
 ## [1.5.0] - 2025-06-11
@@ -70,14 +93,7 @@
 * (py_wheel) py_wheel always creates zip64-capable wheel zips
 * (providers) (experimental) {obj}`PyInfo.venv_symlinks` replaces
   `PyInfo.site_packages_symlinks`
-<<<<<<< HEAD
-* (gazelle) For package mode, resolve dependencies when imports are relative
-  to the package path. This is enabled via the
-  `# gazelle:experimental_allow_relative_imports` true directive.
-  (https://github.com/bazel-contrib/rules_python/issues/2203)
-=======
 * (deps) Updating setuptools to patch CVE-2025-47273.
->>>>>>> e225a1ed
 
 {#1-5-0-fixed}
 ### Fixed
