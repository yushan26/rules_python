:::{default-domain} bzl
:::

# rules_python Changelog

This is a human-friendly changelog in a keepachangelog.com style format.
Because this changelog is for end-user consumption of meaningful changes, only
a summary of a release's changes is described. This means every commit is not
necessarily mentioned, and internal refactors or code cleanups are omitted
unless they're particularly notable.

A brief description of the categories of changes:

* `Changed`: Some behavior changed. If the change is expected to break a
  public API or supported behavior, it will be marked as **BREAKING**. Note that
  beta APIs will not have breaking API changes called out.
* `Fixed`: A bug, or otherwise incorrect behavior, was fixed.
* `Added`: A new feature, API, or behavior was added in a backwards compatible
  manner.
* Particular sub-systems are identified using parentheses, e.g. `(bzlmod)` or
  `(docs)`.

<!--
BEGIN_UNRELEASED_TEMPLATE

{#v0-0-0}
## Unreleased

[0.0.0]: https://github.com/bazel-contrib/rules_python/releases/tag/0.0.0

{#v0-0-0-changed}
### Changed
* Nothing changed.

{#v0-0-0-fixed}
### Fixed
* Nothing fixed.

{#v0-0-0-added}
### Added
* Nothing added.

{#v0-0-0-removed}
### Removed
* Nothing removed.

END_UNRELEASED_TEMPLATE
-->

{#v0-0-0}
## Unreleased

[0.0.0]: https://github.com/bazel-contrib/rules_python/releases/tag/0.0.0

{#v0-0-0-changed}
### Changed
<<<<<<< HEAD
* (gazelle) For package mode, resolve dependencies when imports are relative
  to the package path. This is enabled via the
  `# gazelle:experimental_allow_relative_imports` true directive ({gh-issue}`2203`).
=======
* (gazelle) Types for exposed members of `python.ParserOutput` are now all public.
>>>>>>> 8f8c5b9b

{#v0-0-0-fixed}
### Fixed
* Nothing fixed.

{#v0-0-0-added}
### Added
<<<<<<< HEAD
* Nothing added.
=======
* (pypi) To configure the environment for `requirements.txt` evaluation, use the newly added
  developer preview of the `pip.default` tag class. Only `rules_python` and root modules can use
  this feature. You can also configure custom `config_settings` using `pip.default`.
>>>>>>> 8f8c5b9b

{#v0-0-0-removed}
### Removed
* Nothing removed.

{#1-5-0}
## [1.5.0] - 2025-06-11

[1.5.0]: https://github.com/bazel-contrib/rules_python/releases/tag/1.5.0

{#1-5-0-changed}
### Changed

* (toolchain) Bundled toolchain version updates:
    * 3.9 now references 3.9.23
    * 3.10 now references 3.10.18
    * 3.11 now references 3.11.13
    * 3.12 now references 3.12.11
    * 3.13 now references 3.13.4
* (rules) On Windows, {obj}`--bootstrap_impl=system_python` is forced. This
  allows setting `--bootstrap_impl=script` in bazelrc for mixed-platform
  environments.
* (rules) {obj}`compile_pip_requirements` now generates a `.test` target. The
  `_test` target is deprecated and will be removed in the next major release.
  ([#2794](https://github.com/bazel-contrib/rules_python/issues/2794)
* (py_wheel) py_wheel always creates zip64-capable wheel zips
* (providers) (experimental) {obj}`PyInfo.venv_symlinks` replaces
  `PyInfo.site_packages_symlinks`
* (deps) Updating setuptools to patch CVE-2025-47273.

{#1-5-0-fixed}
### Fixed

* (rules) PyInfo provider is now advertised by py_test, py_binary, and py_library;
  this allows aspects using required_providers to function correctly.
  ([#2506](https://github.com/bazel-contrib/rules_python/issues/2506)).
* Fixes when using {obj}`--bootstrap_impl=script`:
  * `compile_pip_requirements` now works with it
  * The `sys._base_executable` value will reflect the underlying interpreter,
    not venv interpreter.
  * The {obj}`//python/runtime_env_toolchains:all` toolchain now works with it.
* (rules) Better handle flakey platform.win32_ver() calls by calling them
  multiple times.
* (tools/wheelmaker.py) Extras are now preserved in Requires-Dist metadata when using requires_file
  to specify the requirements.
* (pypi) Use bazel downloader for direct URL references and correctly detect the filenames from
  various URL formats - URL encoded version strings get correctly resolved, sha256 value can be
  also retrieved from the URL as opposed to only the `--hash` parameter. Fixes
  [#2363](https://github.com/bazel-contrib/rules_python/issues/2363).
* (pypi) `whl_library` now infers file names from its `urls` attribute correctly.
* (pypi) When running under `bazel test`, be sure that temporary `requirements` file
  remains writable.
* (py_test, py_binary) Allow external files to be used for main
* (pypi) Correctly aggregate the sources when the hashes specified in the lockfile differ
  by platform even though the same version is used. Fixes [#2648](https://github.com/bazel-contrib/rules_python/issues/2648).
* (pypi) `compile_pip_requirements` test rule works behind the proxy
* (toolchains) The hermetic toolchains now correctly statically advertise the
  `releaselevel` and `serial` for pre-release hermetic toolchains ({gh-issue}`2837`).

{#1-5-0-added}
### Added
* Repo utilities `execute_unchecked`, `execute_checked`, and `execute_checked_stdout` now
  support `log_stdout` and `log_stderr` keyword arg booleans. When these are `True`
  (the default), the subprocess's stdout/stderr will be logged.
* (toolchains) Local toolchains can be activated with custom flags. See
  [Conditionally using local toolchains] docs for how to configure.
* (pypi) Starlark-based evaluation of environment markers (requirements.txt conditionals)
  available (not enabled by default) for improved multi-platform build support.
  Set the `RULES_PYTHON_ENABLE_PIPSTAR=1` environment variable to enable it.
* (utils) Add a way to run a REPL for any `rules_python` target that returns
  a `PyInfo` provider.
* (uv) Handle `.netrc` and `auth_patterns` auth when downloading `uv`. Work towards
  [#1975](https://github.com/bazel-contrib/rules_python/issues/1975).
* (toolchains) Arbitrary python-build-standalone runtimes can be registered
  and activated with custom flags. See the [Registering custom runtimes]
  docs and {obj}`single_version_platform_override()` API docs for more
  information.
* (rules) Added support for a using constraints files with `compile_pip_requirements`.
  Useful when an intermediate dependency needs to be upgraded to pull in
  security patches.
* (toolchains): 3.14.0b2 has been added as a preview.

{#1-5-0-removed}
### Removed
* Nothing removed.

{#1-4-1}
## [1.4.1] - 2025-05-08

[1.4.1]: https://github.com/bazel-contrib/rules_python/releases/tag/1.4.1

{#1-4-1-fixed}
### Fixed
* (pypi) Fix a typo not allowing users to benefit from using the downloader when the hashes in the
  requirements file are not present. Fixes
  [#2863](https://github.com/bazel-contrib/rules_python/issues/2863).

{#1-4-0}
## [1.4.0] - 2025-04-19

[1.4.0]: https://github.com/bazel-contrib/rules_python/releases/tag/1.4.0

{#1-4-0-changed}
### Changed
* (toolchain) The `exec` configuration toolchain now has the forwarded
  `exec_interpreter` now also forwards the `ToolchainInfo` provider. This is
  for increased compatibility with the `RBE` setups where access to the `exec`
  configuration interpreter is needed.
* (toolchains) Use the latest astral-sh toolchain release [20250317] for Python versions:
    * 3.9.21
    * 3.10.16
    * 3.11.11
    * 3.12.9
    * 3.13.2
* (pypi) Use `xcrun xcodebuild --showsdks` to find XCode root.
* (toolchains) Remove all but `3.8.20` versions of the Python `3.8` interpreter who has
  reached EOL. If users still need other versions of the `3.8` interpreter, please supply
  the URLs manually {bzl:obj}`python.toolchain` or {bzl:obj}`python_register_toolchains` calls.
* (toolchains) Previously [#2636](https://github.com/bazel-contrib/rules_python/pull/2636)
  changed the semantics of `ignore_root_user_error` from "ignore" to "warning". This is now
  flipped back to ignoring the issue, and will only emit a warning when the attribute is set
  `False`.
* (pypi) The PyPI extension will no longer write the lock file entries as the
  extension has been marked reproducible.
  Fixes [#2434](https://github.com/bazel-contrib/rules_python/issues/2434).
* (gazelle) Lazily load and parse manifest files when running Gazelle. This ensures no
  manifest files are loaded when Gazelle is run over a set of non-python directories
  [PR #2746](https://github.com/bazel-contrib/rules_python/pull/2746).
* (rules) {attr}`py_binary.srcs` and {attr}`py_test.srcs` is no longer mandatory when
  `main_module` is specified (for `--bootstrap_impl=script`)

[20250317]: https://github.com/astral-sh/python-build-standalone/releases/tag/20250317

{#1-4-0-fixed}
### Fixed
* (pypi) Platform specific extras are now correctly handled when using
  universal lock files with environment markers. Fixes [#2690](https://github.com/bazel-contrib/rules_python/pull/2690).
* (runfiles) ({obj}`--bootstrap_impl=script`) Follow symlinks when searching for runfiles.
* (toolchains) Do not try to run `chmod` when downloading non-windows hermetic toolchain
  repositories on Windows. Fixes
  [#2660](https://github.com/bazel-contrib/rules_python/issues/2660).
* (logging) Allow repo rule logging level to be set to `FAIL` via the `RULES_PYTHON_REPO_DEBUG_VERBOSITY` environment variable.
* (toolchains) The toolchain matching is has been fixed when writing
  transitions transitioning on the `python_version` flag.
  Fixes [#2685](https://github.com/bazel-contrib/rules_python/issues/2685).
* (toolchains) Run the check on the Python interpreter in isolated mode, to ensure it's not affected by userland environment variables, such as `PYTHONPATH`.
* (toolchains) Ensure temporary `.pyc` and `.pyo` files are also excluded from the interpreters repository files.
* (pypi) Run interpreter version call in isolated mode, to ensure it's not affected by userland environment variables, such as `PYTHONPATH`.
* (packaging) An empty `requires_file` is treated as if it were omitted, resulting in a valid `METADATA` file.
* (rules) py_wheel and sphinxdocs rules now propagate `target_compatible_with` to all targets they create.
  [PR #2788](https://github.com/bazel-contrib/rules_python/pull/2788).
* (pypi) Correctly handle `METADATA` entries when `python_full_version` is used in
  the environment marker.
  Fixes [#2319](https://github.com/bazel-contrib/rules_python/issues/2319).
* (pypi) Correctly handle `python_version` parameter and transition the requirement
  locking to the right interpreter version when using
  {obj}`compile_pip_requirements` rule.
  See [#2819](https://github.com/bazel-contrib/rules_python/pull/2819).

{#1-4-0-added}
### Added
* (pypi) From now on `sha256` values in the `requirements.txt` is no longer
  mandatory when enabling {attr}`pip.parse.experimental_index_url` feature.
  This means that `rules_python` will attempt to fetch metadata for all
  packages through SimpleAPI unless they are pulled through direct URL
  references. Fixes [#2023](https://github.com/bazel-contrib/rules_python/issues/2023).
  In case you see issues with `rules_python` being too eager to fetch the SimpleAPI
  metadata, you can use the newly added {attr}`pip.parse.simpleapi_skip`
  to skip metadata fetching for those packages.
* (uv) A {obj}`lock` rule that is the replacement for the
  {obj}`compile_pip_requirements`. This may still have rough corners
  so please report issues with it in the
  [#1975](https://github.com/bazel-contrib/rules_python/issues/1975).
  Main highlights - the locking can be done within a build action or outside
  it, there is no more automatic `test` target (but it can be added on the user
  side by using `native_test`). For customizing the `uv` version that is used,
  please check the {obj}`uv.configure` tag class.
* Add support for riscv64 linux platform.
* (toolchains) Add python 3.13.2 and 3.12.9 toolchains
* (providers) (experimental) `PyInfo.site_packages_symlinks` field added to
  allow specifying links to create within the venv site packages (only
  applicable with {obj}`--bootstrap_impl=script`)
  ([#2156](https://github.com/bazelbuild/rules_python/issues/2156)).
* (toolchains) Local Python installs can be used to create a toolchain
  equivalent to the standard toolchains. See [Local toolchains] docs for how to
  configure them.
* (toolchains) Expose `$(PYTHON2_ROOTPATH)` and `$(PYTHON3_ROOTPATH)` which are runfiles
  locations equivalents of `$(PYTHON2)` and `$(PYTHON3) respectively.


{#1-4-0-removed}
### Removed
* Nothing removed.


{#v1-3-0}
## [1.3.0] - 2025-03-27

[1.3.0]: https://github.com/bazel-contrib/rules_python/releases/tag/1.3.0

{#v1-3-0-changed}
### Changed
* (deps) platforms 0.0.4 -> 0.0.11
* (py_wheel) Package `py_library.pyi_srcs` (`.pyi` files) in the wheel.
* (py_package) Package `py_library.pyi_srcs` (`.pyi` files) in `py_package`.
* (gazelle) The generated manifest file (default: `gazelle_python.yaml`) will now include the
  YAML document start `---` line. Implemented in
  [#2656](https://github.com/bazel-contrib/rules_python/pull/2656).

{#v1-3-0-fixed}
### Fixed
* (pypi) The `ppc64le` is now pointing to the right target in the `platforms` package.
* (gazelle) No longer incorrectly merge `py_binary` targets during partial updates in
  `file` generation mode. Fixed in [#2619](https://github.com/bazel-contrib/rules_python/pull/2619).
* (bzlmod) Running as root is no longer an error. `ignore_root_user_error=True`
  is now the default. Note that running as root may still cause spurious
  Bazel cache invalidation
  ([#1169](https://github.com/bazel-contrib/rules_python/issues/1169)).
* (gazelle) Don't collapse depsets to a list or into args when generating the modules mapping file.
  Support spilling modules mapping args into a params file.
* (coverage) Fix missing files in the coverage report if they have no tests.
* (pypi) From now on `python` invocations in repository and module extension
  evaluation contexts will invoke Python interpreter with `-B` to avoid
  creating `.pyc` files.
* (deps) doublestar 4.7.1 (required for recent Gazelle versions)

{#v1-3-0-added}
### Added
* (python) {obj}`python.defaults` has been added to allow users to
  set the default python version in the root module by reading the
  default version number from a file or an environment variable.
* {obj}`//python/bin:python`: convenience target for directly running an
  interpreter. {obj}`--//python/bin:python_src` can be used to specify a
  binary whose interpreter to use.
* (uv) Now the extension can be fully configured via `bzlmod` APIs without the
  need to patch `rules_python`. The documentation has been added to `rules_python`
  docs but usage of the extension may result in your setup breaking without any
  notice. What is more, the URLs and SHA256 values will be retrieved from the
  GitHub releases page metadata published by the `uv` project.
* (pypi) An extra argument to add the interpreter lib dir to `LDFLAGS` when
  building wheels from `sdist`.
* (pypi) Direct HTTP urls for wheels and sdists are now supported when using
  {obj}`experimental_index_url` (bazel downloader).
  Partially fixes [#2363](https://github.com/bazel-contrib/rules_python/issues/2363).
* (rules) APIs for creating custom rules based on the core py_binary, py_test,
  and py_library rules
  ([#1647](https://github.com/bazel-contrib/rules_python/issues/1647))
* (rules) Added env-var to allow additional interpreter args for stage1 bootstrap.
  See {any}`RULES_PYTHON_ADDITIONAL_INTERPRETER_ARGS` environment variable.
  Only applicable for {obj}`--bootstrap_impl=script`.
* (rules) Added {obj}`interpreter_args` attribute to `py_binary` and `py_test`,
  which allows pass arguments to the interpreter before the regular args.
* (rules) Added {obj}`main_module` attribute to `py_binary` and `py_test`,
  which allows specifying a module name to run (i.e. `python -m <module>`).

{#v1-3-0-removed}
### Removed
* Nothing removed.

{#v1-2-0}
## [1.2.0] - 2025-02-21

[1.2.0]: https://github.com/bazel-contrib/rules_python/releases/tag/1.2.0

{#v1-2-0-changed}
### Changed
* (rules) `py_proto_library` is deprecated in favour of the
  implementation in https://github.com/protocolbuffers/protobuf. It will be
  removed in the future release.
* (pypi) {obj}`pip.override` will now be ignored instead of raising an error,
  fixes [#2550](https://github.com/bazel-contrib/rules_python/issues/2550).
* (rules) deprecation warnings for deprecated symbols have been turned off by
  default for now and can be enabled with `RULES_PYTHON_DEPRECATION_WARNINGS`
  env var.
* (pypi) Downgraded versions of packages: `pip` from `24.3.2` to `24.0.0` and
  `packaging` from `24.2` to `24.0`.

{#v1-2-0-fixed}
### Fixed
* (rules) `python_zip_file` output with `--bootstrap_impl=script` works again
  ([#2596](https://github.com/bazel-contrib/rules_python/issues/2596)).
* (docs) Using `python_version` attribute for specifying python versions introduced in `v1.1.0`
* (gazelle) Providing multiple input requirements files to `gazelle_python_manifest` now works correctly.
* (pypi) Handle trailing slashes in pip index URLs in environment variables,
  fixes [#2554](https://github.com/bazel-contrib/rules_python/issues/2554).
* (runfiles) Runfile manifest and repository mapping files are now interpreted
  as UTF-8 on all platforms.
* (coverage) Coverage with `--bootstrap_impl=script` is fixed
  ([#2572](https://github.com/bazel-contrib/rules_python/issues/2572)).
* (pypi) Non deterministic behaviour in requirement file usage has been fixed
  by reverting [#2514](https://github.com/bazel-contrib/rules_python/pull/2514).
  The related issue is [#908](https://github.com/bazel-contrib/rules_python/issue/908).
* (sphinxdocs) Do not crash when `tag_class` does not have a populated `doc` value.
  Fixes ([#2579](https://github.com/bazel-contrib/rules_python/issues/2579)).
* (binaries/tests) Fix packaging when using `--bootstrap_impl=script`: set
  {obj}`--venvs_use_declare_symlink=no` to have it not create symlinks at
  build time (they will be created at runtime instead).
  (Fixes [#2489](https://github.com/bazel-contrib/rules_python/issues/2489))

{#v1-2-0-added}
### Added
* Nothing added.

{#v1-2-0-removed}
### Removed
* Nothing removed.

{#v1-1-0}
## [1.1.0] - 2025-01-07

[1.1.0]: https://github.com/bazel-contrib/rules_python/releases/tag/1.1.0

{#v1-1-0-changed}
### Changed
* (toolchains) 3.13 means 3.13.1 (previously 3.13.0)
* Bazel 6 support is dropped and Bazel 7.4.1 is the minimum supported
  version, per our Bazel support matrix. Earlier versions are not
  tested by CI, so functionality cannot be guaranteed.
* ({bzl:obj}`pip.parse`) From now we will make fewer calls to indexes when
  fetching the metadata from SimpleAPI. The calls will be done in parallel to
  each index separately, so the extension evaluation time might slow down if
  not using {bzl:obj}`pip.parse.experimental_index_url_overrides`.
* ({bzl:obj}`pip.parse`) Only query SimpleAPI for packages that have
  sha values in the `requirements.txt` file.
* (rules) The version-aware rules have been folded into the base rules and
  the version-aware rules are now simply aliases for the base rules. The
  `python_version` attribute is still used to specify the Python version.
* (pypi) Updated versions of packages: `pip` to 24.3.1 and
  `packaging` to 24.2.

{#v1-1-0-deprecations}
#### Deprecations
* `//python/config_settings:transitions.bzl` and its `py_binary` and `py_test`
  wrappers are deprecated. Use the regular rules instead.

{#v1-1-0-fixed}
### Fixed
* (py_wheel) Use the default shell environment when building wheels to allow
  toolchains that search PATH to be used for the wheel builder tool.
* (pypi) The requirement argument parsed to `whl_library` will now not have env
  marker information allowing `bazel query` to work in cases where the `whl` is
  available for all of the platforms and the sdist can be built. This fix is
  for both WORKSPACE and `bzlmod` setups.
  Fixes [#2450](https://github.com/bazel-contrib/rules_python/issues/2450).
* (gazelle) Gazelle will now correctly parse Python3.12 files that use [PEP 695 Type
  Parameter Syntax][pep-695]. (#2396)
* (pypi) Using {bzl:obj}`pip_parse.experimental_requirement_cycles` and
  {bzl:obj}`pip_parse.use_hub_alias_dependencies` together now works when
  using WORKSPACE files.
* (pypi) The error messages when the wheel distributions do not match anything
  are now printing more details and include the currently active flag
  values. Fixes [#2466](https://github.com/bazel-contrib/rules_python/issues/2466).
* (py_proto_library) Fix import paths in Bazel 8.
* (whl_library) Now the changes to the dependencies are correctly tracked when
  PyPI packages used in `whl_library` during the repository rule phase
  change. Fixes [#2468](https://github.com/bazel-contrib/rules_python/issues/2468).
+ (gazelle) Gazelle no longer ignores `setup.py` files by default. To restore
  this behavior, apply the `# gazelle:python_ignore_files setup.py` directive.
* Don't re-fetch whl_library, python_repository, etc. repository rules
  whenever `PATH` changes. Fixes
  [#2551](https://github.com/bazel-contrib/rules_python/issues/2551).

[pep-695]: https://peps.python.org/pep-0695/

{#v1-1-0-added}
### Added
* (gazelle) Added `include_stub_packages`  flag to `modules_mapping`. When set to `True`, this
  automatically includes corresponding stub packages for third-party libraries
  that are present and used (e.g., `boto3` → `boto3-stubs`), improving
  type-checking support.
* (pypi) Freethreaded packages are now fully supported in the
  {obj}`experimental_index_url` usage or the regular `pip.parse` usage.
  To select the free-threaded interpreter in the repo phase, please use
  the documented [env](environment-variables) variables.
  Fixes [#2386](https://github.com/bazel-contrib/rules_python/issues/2386).
* (toolchains) Use the latest astrahl-sh toolchain release [20241206] for Python versions:
    * 3.9.21
    * 3.10.16
    * 3.11.11
    * 3.12.8
    * 3.13.1
* (rules) Attributes for type definition files (`.pyi` files) and type-checking
  only dependencies added. See {obj}`py_library.pyi_srcs` and
  `py_library.pyi_deps` (and the same named attributes for `py_binary` and
  `py_test`).
* (pypi) pypi-generated targets set `pyi_srcs` to include `*.pyi` files.
* (providers) {obj}`PyInfo` has new fields to aid static analysis tools:
  {obj}`direct_original_sources`, {obj}`direct_pyi_files`,
  {obj}`transitive_original_sources`, {obj}`transitive_pyi_files`.

[20241206]: https://github.com/astral-sh/python-build-standalone/releases/tag/20241206

{#v1-1-0-removed}
### Removed
* `find_requirements` in `//python:defs.bzl` has been removed.

{#v1-0-0}
## [1.0.0] - 2024-12-05

[1.0.0]: https://github.com/bazel-contrib/rules_python/releases/tag/1.0.0

{#v1-0-0-changed}
### Changed

**Breaking**:
* (toolchains) stop exposing config settings in python toolchain alias repos.
  Please consider depending on the flags defined in
  `//python/config_setting/...` and the `@platforms` package instead.
* (toolchains) consumers who were depending on the `MACOS_NAME` and the `arch`
  attribute in the `PLATFORMS` list, please update your code to respect the new
  values. The values now correspond to the values available in the
  `@platforms//` package constraint values.
* (toolchains) `host_platform` and `interpreter` constants are no longer created
  in the `toolchain` generated alias `.bzl` files. If you need to access the
  host interpreter during the `repository_rule` evaluation, please use the
  `@python_{version}_host//:python` targets created by
  {bzl:obj}`python_register_toolchains` and
  {bzl:obj}`python_register_multi_toolchains` macros or the {bzl:obj}`python`
  bzlmod extension.
* (bzlmod) `pip.parse.parse_all_requirements_files` attribute has been removed.
  See notes in the previous versions about what to do.
* (deps) rules_cc 0.1.0 (workspace) and 0.0.16 (bzlmod).
* (deps) protobuf 29.0-rc2 (workspace; bzlmod already specifying that version).

Other changes:
* (python_repository) Start honoring the `strip_prefix` field for `zstd` archives.
* (pypi) {bzl:obj}`pip_parse.extra_hub_aliases` now works in WORKSPACE files.
* (binaries/tests) For {obj}`--bootstrap_impl=script`, a binary-specific (but
  otherwise empty) virtual env is used to customize `sys.path` initialization.
* (deps) bazel_skylib 1.7.0 (workspace; bzlmod already specifying that version)
* (deps) bazel_features 1.21.0; necessary for compatiblity with Bazel 8 rc3
* (deps) stardoc 0.7.2 to support Bazel 8.

{#v1-0-0-fixed}
### Fixed
* (toolchains) stop depending on `uname` to get the value of the host platform.
* (pypi): Correctly handle multiple versions of the same package in the requirements
  files which is useful when including different PyTorch builds (e.g. <pytorch+cpu> vs <pytorch+cu118> ) for different target platforms.
  Fixes ([2337](https://github.com/bazel-contrib/rules_python/issues/2337)).
* (uv): Correct the sha256sum for the `uv` binary for aarch64-apple-darwin.
  Fixes ([2411](https://github.com/bazel-contrib/rules_python/issues/2411)).
* (binaries/tests) ({obj}`--bootstrap_impl=scipt`) Using `sys.executable` will
  use the same `sys.path` setup as the calling binary.
  ([2169](https://github.com/bazel-contrib/rules_python/issues/2169)).
* (workspace) Corrected protobuf's name to com_google_protobuf, the name is
  hardcoded in Bazel, WORKSPACE mode.
* (pypi): {bzl:obj}`compile_pip_requirements` no longer fails on Windows when `--enable_runfiles` is not enabled.
* (pypi): {bzl:obj}`compile_pip_requirements` now correctly updates files in the source tree on Windows when `--windows_enable_symlinks` is not enabled.
* (repositories): Add libs/python3.lib and pythonXY.dll to the `libpython` target
  defined by a repository template. This enables stable ABI builds of Python extensions
  on Windows (by defining Py_LIMITED_API).
* (rules) `py_test` and `py_binary` targets no longer incorrectly remove the
  first `sys.path` entry when using {obj}`--bootstrap_impl=script`

{#v1-0-0-added}
### Added
* (gazelle): Parser failures will now be logged to the terminal. Additional
  details can be logged by setting `RULES_PYTHON_GAZELLE_VERBOSE=1`.
* (toolchains) allow users to select which variant of the support host toolchain
  they would like to use through
  `RULES_PYTHON_REPO_TOOLCHAIN_{VERSION}_{OS}_{ARCH}` env variable setting. For
  example, this allows one to use `freethreaded` python interpreter in the
  `repository_rule` to build a wheel from `sdist`.
* (toolchain) The python interpreters targeting `muslc` libc have been added
  for the latest toolchain versions for each minor Python version. You can control
  the toolchain selection by using the
  {bzl:obj}`//python/config_settings:py_linux_libc` build flag.
* (providers) Added {obj}`PyRuntimeInfo.site_init_template` and
  {obj}`PyRuntimeInfo.site_init_template` for specifying the template to use to
  initialize the interpreter via venv startup hooks.
* (runfiles) (Bazel 7.4+) Added support for spaces and newlines in runfiles paths

{#v1-0-0-removed}
### Removed
* (pypi): Remove `pypi_install_dependencies` macro that has been included in
  {bzl:obj}`py_repositories` for a long time.
* (bzlmod): Remove `DEFAULT_PYTHON_VERSION` from `interpreters.bzl` file. If
  you need the version, please use it from the `versions.bzl` file instead.

{#v0-40-0}
## [0.40.0] - 2024-11-17

[0.40.0]: https://github.com/bazel-contrib/rules_python/releases/tag/0.40.0

{#v0-40-changed}
### Changed
* Nothing changed.

{#v0-40-fixed}
### Fixed
* (rules) Don't drop custom import paths if Bazel-builtin PyInfo is removed.
  ([2414](https://github.com/bazel-contrib/rules_python/issues/2414)).

{#v0-40-added}
### Added
* Nothing added.

{#v0-40-removed}
### Removed
* (publish) Remove deprecated `requirements.txt` for the `twine` dependencies.
  Please use `requirements_linux.txt` instead.
* (python_repository) Use bazel's built in `zstd` support and remove attributes
  for customizing the `zstd` binary to be used for `zstd` archives in the
  {bzl:obj}`python_repository` repository_rule. This affects the
  {bzl:obj}`python_register_toolchains` and
  {bzl:obj}`python_register_multi_toolchains` callers in the `WORKSPACE`.

{#v0-39-0}
## [0.39.0] - 2024-11-13

[0.39.0]: https://github.com/bazel-contrib/rules_python/releases/tag/0.39.0

{#v0-39-0-changed}
### Changed
* (deps) bazel_skylib 1.6.1 -> 1.7.1
* (deps) rules_cc 0.0.9 -> 0.0.14
* (deps) protobuf 24.4 -> 29.0-rc2
* (deps) rules_proto 6.0.0-rc1 -> 6.0.2
* (deps) stardoc 0.6.2 -> 0.7.1
* For bzlmod, Bazel 7.4 is now the minimum Bazel version.
* (toolchains) Use the latest indygreg toolchain release [20241016] for Python versions:
    * 3.9.20
    * 3.10.15
    * 3.11.10
    * 3.12.7
    * 3.13.0
* (pypi) The naming scheme for the `bzlmod` spoke repositories have changed as
  all of the given `requirements.txt` files are now parsed by `default`, to
  temporarily restore the behavior, you can use
  {bzl:obj}`pip.parse.extra_hub_aliases`, which will be removed or made noop in
  the future.

[20241016]: https://github.com/indygreg/python-build-standalone/releases/tag/20241016

{#v0-39-0-fixed}
### Fixed
* (precompiling) Skip precompiling (instead of erroring) if the legacy
  `@bazel_tools//tools/python:autodetecting_toolchain` is being used
  ([#2364](https://github.com/bazel-contrib/rules_python/issues/2364)).

{#v0-39-0-added}
### Added
* Bazel 8 is now supported.
* (toolchain) Support for freethreaded Python toolchains is now available. Use
  the config flag `//python/config_settings:py_freethreaded` to toggle the
  selection of the free-threaded toolchains.
* (toolchain) {obj}`py_runtime.abi_flags` attribute and
  {obj}`PyRuntimeInfo.abi_flags` field added.

{#v0-39-0-removed}
### Removed
* Support for Bazel 6 using bzlmod has been dropped.

{#v0-38-0}
## [0.38.0] - 2024-11-08

[0.38.0]: https://github.com/bazel-contrib/rules_python/releases/tag/0.38.0

{#v0-38-0-changed}
### Changed
* (deps) (WORKSPACE only) rules_cc 0.0.13 and protobuf 27.0 is now the default
  version used; this for Bazel 8+ support (previously version was rules_cc 0.0.9
  and no protobuf version specified)
  ([2310](https://github.com/bazel-contrib/rules_python/issues/2310)).
* (publish) The dependencies have been updated to the latest available versions
  for the `twine` publishing rule.
* (whl_library) Remove `--no-build-isolation` to allow non-hermetic sdist builds
  by default. Users wishing to keep this argument and to enforce more hermetic
  builds can do so by passing the argument in
  [`pip.parse#extra_pip_args`](https://rules-python.readthedocs.io/en/latest/api/rules_python/python/extensions/pip.html#pip.parse.extra_pip_args)
* (pip.parse) {attr}`pip.parse.whl_modifications` now normalizes the given whl names
  and now `pyyaml` and `PyYAML` will both work.
* (bzlmod) `pip.parse` spoke repository naming will be changed in an upcoming
  release in places where the users specify different package versions per
  platform in the same hub repository. The naming of the spoke repos is
  considered an implementation detail and we advise the users to use the `hub`
  repository directly and make use of {bzl:obj}`pip.parse.extra_hub_aliases`
  feature added in this release.

{#v0-38-0-fixed}
### Fixed
* (pypi) (Bazel 7.4+) Allow spaces in filenames included in `whl_library`s
  ([617](https://github.com/bazel-contrib/rules_python/issues/617)).
* (pypi) When {attr}`pip.parse.experimental_index_url` is set, we need to still
  pass the `extra_pip_args` value when building an `sdist`.
* (pypi) The patched wheel filenames from now on are using local version specifiers
  which fixes usage of the said wheels using standard package managers.
* (bzlmod) The extension evaluation has been adjusted to always generate the
  same lock file irrespective if `experimental_index_url` is set by any module
  or not. To opt into this behavior, set
  `pip.parse.parse_all_requirements_files`, which will become the
  default in future releases leading up to `1.0.0`. Fixes
  [#2268](https://github.com/bazel-contrib/rules_python/issues/2268). A known
  issue is that it may break `bazel query` and in these use cases it is
  advisable to use `cquery` or switch to `download_only = True`

{#v0-38-0-added}
### Added
* (publish) The requirements file for the `twine` publishing rules have been
  updated to have a new convention: `requirements_darwin.txt`,
  `requirements_linux.txt`, `requirements_windows.txt` for each respective OS
  and one extra file `requirements_universal.txt` if you prefer a single file.
  The `requirements.txt` file may be removed in the future.
* The rules_python version is now reported in `//python/features.bzl#features.version`
* (pip.parse) {attr}`pip.parse.extra_hub_aliases` can now be used to expose extra
  targets created by annotations in whl repositories.
  Fixes [#2187](https://github.com/bazel-contrib/rules_python/issues/2187).
* (bzlmod) `pip.parse` now supports `whl-only` setup using
  `download_only = True` where users can specify multiple requirements files
  and use the `pip` backend to do the downloading. This was only available for
  users setting {bzl:obj}`pip.parse.experimental_index_url`, but now users have
  more options whilst we continue to work on stabilizing the experimental feature.

{#v0-37-2}
## [0.37.2] - 2024-10-27

[0.37.2]: https://github.com/bazel-contrib/rules_python/releases/tag/0.37.2

{#v0-37-2-fixed}
### Fixed
* (bzlmod) Generate `config_setting` values for all available toolchains instead
  of only the registered toolchains, which restores the previous behaviour that
  `bzlmod` users would have observed.

{#v0-37-1}
## [0.37.1] - 2024-10-22

[0.37.1]: https://github.com/bazel-contrib/rules_python/releases/tag/0.37.1

{#v0-37-1-fixed}
### Fixed
* (rules) Setting `--incompatible_python_disallow_native_rules` no longer
  causes rules_python rules to fail
  ([#2326](https://github.com/bazel-contrib/rules_python/issues/2326)).

{#v0-37-0}
## [0.37.0] - 2024-10-18

[0.37.0]: https://github.com/bazel-contrib/rules_python/releases/tag/0.37.0

{#v0-37-0-changed}
### Changed
* **BREAKING** `py_library` no longer puts its source files or generated pyc
  files in runfiles; it's the responsibility of consumers (e.g. binaries) to
  populate runfiles with the necessary files. Adding source files to runfiles
  can be temporarily restored by setting {obj}`--add_srcs_to_runfiles=enabled`,
  but this flag will be removed in a subsequent releases.
* {obj}`PyInfo.transitive_sources` is now added to runfiles. These files are
  `.py` files that are required to be added to runfiles by downstream binaries
  (or equivalent).
* (toolchains) `py_runtime.implementation_name` now defaults to `cpython`
  (previously it defaulted to None).
* (toolchains) The exec tools toolchain is enabled by default. It can be
  disabled by setting
  {obj}`--@rules_python//python/config_settings:exec_tools_toolchain=disabled`.
* (deps) stardoc 0.6.2 added as dependency.

{#v0-37-0-fixed}
### Fixed
* (bzlmod) The `python.override(minor_mapping)` now merges the default and the
  overridden versions ensuring that the resultant `minor_mapping` will always
  have all of the python versions.
* (bzlmod) The default value for the {obj}`--python_version` flag will now be
  always set to the default python toolchain version value.
* (bzlmod) correctly wire the {attr}`pip.parse.extra_pip_args` all the
  way to `whl_library`. What is more we will pass the `extra_pip_args` to
  `whl_library` for `sdist` distributions when using
  {attr}`pip.parse.experimental_index_url`. See
  [#2239](https://github.com/bazel-contrib/rules_python/issues/2239).
* (whl_filegroup): Provide per default also the `RECORD` file
* (py_wheel): `RECORD` file entry elements are now quoted if necessary when a
  wheel is created
* (whl_library) truncate progress messages from the repo rule to better handle
  case where a requirement has many `--hash=sha256:...` flags
* (rules) `compile_pip_requirements` passes `env` to the `X.update` target (and
  not only to the `X_test` target, a bug introduced in
  [#1067](https://github.com/bazel-contrib/rules_python/pull/1067)).
* (bzlmod) In hybrid bzlmod with WORKSPACE builds,
  `python_register_toolchains(register_toolchains=True)` is respected
  ([#1675](https://github.com/bazel-contrib/rules_python/issues/1675)).
* (precompiling) The {obj}`pyc_collection` attribute now correctly
  enables (or disables) using pyc files from targets transitively
* (pip) Skip patching wheels not matching `pip.override`'s `file`
  ([#2294](https://github.com/bazel-contrib/rules_python/pull/2294)).
* (chore): Add a `rules_shell` dev dependency and moved a `sh_test` target
  outside of the `//:BUILD.bazel` file.
  Fixes [#2299](https://github.com/bazel-contrib/rules_python/issues/2299).

{#v0-37-0-added}
### Added
* (py_wheel) Now supports `compress = (True|False)` to allow disabling
  compression to speed up development.
* (toolchains): A public `//python/config_settings:python_version_major_minor` has
  been exposed for users to be able to match on the `X.Y` version of a Python
  interpreter.
* (api) Added {obj}`merge_py_infos()` so user rules can merge and propagate
  `PyInfo` without losing information.
* (toolchains) New Python versions available: 3.13.0 using the [20241008] release.
* (toolchains): Bump default toolchain versions to:
    * `3.8 -> 3.8.20`
    * `3.9 -> 3.9.20`
    * `3.10 -> 3.10.15`
    * `3.11 -> 3.11.10`
    * `3.12 -> 3.12.7`
* (coverage) Add support for python 3.13 and bump `coverage.py` to 7.6.1.
* (bzlmod) Add support for `download_only` flag to disable usage of `sdists`
  when {bzl:attr}`pip.parse.experimental_index_url` is set.
* (api) PyInfo fields: {obj}`PyInfo.transitive_implicit_pyc_files`,
  {obj}`PyInfo.transitive_implicit_pyc_source_files`.

[20241008]: https://github.com/indygreg/python-build-standalone/releases/tag/20241008

{#v0-37-0-removed}
### Removed
* (precompiling) `--precompile_add_to_runfiles` has been removed.
* (precompiling) `--pyc_collection` has been removed. The `pyc_collection`
  attribute now bases its default on {obj}`--precompile`.
* (precompiling) The {obj}`precompile=if_generated_source` value has been removed.
* (precompiling) The {obj}`precompile_source_retention=omit_if_generated_source` value has been removed.

{#v0-36-0}
## [0.36.0] - 2024-09-24

[0.36.0]: https://github.com/bazel-contrib/rules_python/releases/tag/0.36.0

{#v0-36-0-changed}
### Changed
* (gazelle): Update error messages when unable to resolve a dependency to be more human-friendly.
* (flags) The {obj}`--python_version` flag now also returns
  {obj}`config_common.FeatureFlagInfo`.
* (toolchain): The toolchain patches now expose the `patch_strip` attribute
  that one should use when patching toolchains. Please set it if you are
  patching python interpreter. In the next release the default will be set to
  `0` which better reflects the defaults used in public `bazel` APIs.
* (toolchains) When {obj}`py_runtime.interpreter_version_info` isn't specified,
  the {obj}`--python_version` flag will determine the value. This allows
  specifying the build-time Python version for the
  {obj}`runtime_env_toolchains`.
* (toolchains) {obj}`py_cc_toolchain.libs` and {obj}`PyCcToolchainInfo.libs` is
  optional. This is to support situations where only the Python headers are
  available.
* (bazel) Minimum bazel 7 version that we test against has been bumped to `7.1`.

{#v0-36-0-fixed}
### Fixed
* (whl_library): Remove `--no-index` and add `--no-build-isolation` to the
  `pip install` command when installing a wheel from a local file, which happens
  when `experimental_index_url` flag is used.
* (bzlmod) get the path to the host python interpreter in a way that results in
  platform non-dependent hashes in the lock file when the requirement markers need
  to be evaluated.
* (bzlmod) correctly watch sources used for evaluating requirement markers for
  any changes so that the repository rule or module extensions can be
  re-evaluated when the said files change.
* (gazelle): Fix incorrect use of `t.Fatal`/`t.Fatalf` in tests.
* (toolchain) Omit third-party python packages from coverage reports from
  stage2 bootstrap template.
* (bzlmod) Properly handle relative path URLs in parse_simpleapi_html.bzl
* (gazelle) Correctly resolve deps that have top-level module overlap with a gazelle_python.yaml dep module
* (rules) Make `RUNFILES_MANIFEST_FILE`-based invocations work when used with
  {obj}`--bootstrap_impl=script`. This fixes invocations using non-sandboxed
  test execution with `--enable_runfiles=false --build_runfile_manifests=true`.
  ([#2186](https://github.com/bazel-contrib/rules_python/issues/2186)).
* (py_wheel) Fix incorrectly generated `Required-Dist` when specifying requirements with markers
  in extra_requires in py_wheel rule.
* (rules) Prevent pytest from trying run the generated stage2
  bootstrap .py file when using {obj}`--bootstrap_impl=script`
* (toolchain) The `gen_python_config_settings` has been fixed to include
  the flag_values from the platform definitions.

{#v0-36-0-added}
### Added
* (bzlmod): Toolchain overrides can now be done using the new
  {bzl:obj}`python.override`, {bzl:obj}`python.single_version_override` and
  {bzl:obj}`python.single_version_platform_override` tag classes.
  See [#2081](https://github.com/bazel-contrib/rules_python/issues/2081).
* (rules) Executables provide {obj}`PyExecutableInfo`, which contains
  executable-specific information useful for packaging an executable or
  or deriving a new one from the original.
* (py_wheel) Removed use of bash to avoid failures on Windows machines which do not
  have it installed.
* (docs) Automatically generated documentation for {bzl:obj}`python_register_toolchains`
  and related symbols.
* (toolchains) Added {attr}`python_repository.patch_strip` attribute for
  allowing values that are other than `1`, which has been hard-coded up until
  now. If you are relying on the undocumented `patches` support in
  `TOOL_VERSIONS` for registering patched toolchains please consider setting
  the `patch_strip` explicitly to `1` if you depend on this value - in the
  future the value may change to default to `0`.
* (toolchains) Added `//python:none`, a special target for use with
  {obj}`py_exec_tools_toolchain.exec_interpreter` to treat the value as `None`.

{#v0-36-0-removed}
### Removed
* (toolchains): Removed accidentally exposed `http_archive` symbol from
  `python/repositories.bzl`.
* (toolchains): An internal _is_python_config_setting_ macro has been removed.

{#v0-35-0}
## [0.35.0] - 2024-08-15

[0.35.0]: https://github.com/bazel-contrib/rules_python/releases/tag/0.35.0

{#v0-35-0-changed}
### Changed
* (whl_library) A better log message when the wheel is built from an sdist or
  when the wheel is downloaded using `download_only` feature to aid debugging.
* (gazelle): Simplify and make gazelle_python.yaml have only top level package name.
  It would work well in cases to reduce merge conflicts.
* (toolchains): Change some old toochain versions to use [20240726] release to
  include dependency updates `3.8.19`, `3.9.19`, `3.10.14`, `3.11.9`
* (toolchains): Bump default toolchain versions to:
    * `3.12 -> 3.12.4`
* (rules) `PYTHONSAFEPATH` is inherited from the calling environment to allow
  disabling it (Requires {obj}`--bootstrap_impl=script`)
  ([#2060](https://github.com/bazel-contrib/rules_python/issues/2060)).

{#v0-35-0-fixed}
### Fixed
* (rules) `compile_pip_requirements` now sets the `USERPROFILE` env variable on
  Windows to work around an issue where `setuptools` fails to locate the user's
  home directory.
* (rules) correctly handle absolute URLs in parse_simpleapi_html.bzl.
* (rules) Fixes build targets linking against `@rules_python//python/cc:current_py_cc_libs`
  in host platform builds on macOS, by editing the `LC_ID_DYLIB` field of the hermetic interpreter's
  `libpython3.x.dylib` using `install_name_tool`, setting it to its absolute path under Bazel's
  execroot.
* (rules) Signals are properly received when using {obj}`--bootstrap_impl=script`
  (for non-zip builds).
  ([#2043](https://github.com/bazel-contrib/rules_python/issues/2043))
* (rules) Fixes Python builds when the `--build_python_zip` is set to `false` on
  Windows. See [#1840](https://github.com/bazel-contrib/rules_python/issues/1840).
* (rules) Fixes Mac + `--build_python_zip` + {obj}`--bootstrap_impl=script`
  ([#2030](https://github.com/bazel-contrib/rules_python/issues/2030)).
* (rules) User dependencies come before runtime site-packages when using
  {obj}`--bootstrap_impl=script`.
  ([#2064](https://github.com/bazel-contrib/rules_python/issues/2064)).
* (rules) Version-aware rules now return both `@_builtins` and `@rules_python`
  providers instead of only one.
  ([#2114](https://github.com/bazel-contrib/rules_python/issues/2114)).
* (pip) Fixed pypi parse_simpleapi_html function for feeds with package metadata
  containing ">" sign
* (toolchains) Added missing executable permission to
  `//python/runtime_env_toolchains` interpreter script so that it is runnable.
  ([#2085](https://github.com/bazel-contrib/rules_python/issues/2085)).
* (pip) Correctly use the `sdist` downloaded by the bazel downloader when using
  `experimental_index_url` feature. Fixes
  [#2091](https://github.com/bazel-contrib/rules_python/issues/2090).
* (gazelle) Make `gazelle_python_manifest.update` manual to avoid unnecessary
  network behavior.
* (bzlmod): The conflicting toolchains during `python` extension will no longer
  cause warnings by default. In order to see the warnings for diagnostic purposes
  set the env var `RULES_PYTHON_REPO_DEBUG_VERBOSITY` to one of `INFO`, `DEBUG` or `TRACE`.
  Fixes [#1818](https://github.com/bazel-contrib/rules_python/issues/1818).
* (runfiles) Make runfiles lookups work for the situation of Bazel 7,
  Python 3.9 (or earlier, where safepath isn't present), and the Rlocation call
  in the same directory as the main file.
  Fixes [#1631](https://github.com/bazel-contrib/rules_python/issues/1631).

{#v0-35-0-added}
### Added
* (rules) `compile_pip_requirements` supports multiple requirements input files as `srcs`.
* (rules) `PYTHONSAFEPATH` is inherited from the calling environment to allow
  disabling it (Requires {obj}`--bootstrap_impl=script`)
  ([#2060](https://github.com/bazel-contrib/rules_python/issues/2060)).
* (gazelle) Added `python_generation_mode_per_package_require_test_entry_point`
  in order to better accommodate users who use a custom macro,
  [`pytest-bazel`][pytest_bazel], [rules_python_pytest] or `rules_py`
  [py_test_main] in order to integrate with `pytest`. Currently the default
  flag value is set to `true` for backwards compatible behaviour, but in the
  future the flag will be flipped be `false` by default.
* (toolchains) New Python versions available: `3.12.4` using the [20240726] release.
* (pypi) Support env markers in requirements files. Note, that this means that
  if your requirements files contain env markers, the Python interpreter will
  need to be run during bzlmod phase to evaluate them. This may incur
  downloading an interpreter (for hermetic-based builds) or cause non-hermetic
  behavior (if using a system Python).

[rules_python_pytest]: https://github.com/caseyduquettesc/rules_python_pytest
[py_test_main]: https://docs.aspect.build/rulesets/aspect_rules_py/docs/rules/#py_pytest_main
[pytest_bazel]: https://pypi.org/project/pytest-bazel
[20240726]: https://github.com/indygreg/python-build-standalone/releases/tag/20240726

{#v0-34-0}
## [0.34.0] - 2024-07-04

[0.34.0]: https://github.com/bazel-contrib/rules_python/releases/tag/0.34.0

{#v0-34-0-changed}
### Changed
* `protobuf`/`com_google_protobuf` dependency bumped to `v24.4`
* (bzlmod): optimize the creation of config settings used in pip to
  reduce the total number of targets in the hub repo.
* (toolchains) The exec tools toolchain now finds its interpreter by reusing
  the regular interpreter toolchain. This avoids having to duplicate specifying
  where the runtime for the exec tools toolchain is.
* (toolchains) ({obj}`//python:autodetecting_toolchain`) is deprecated. It is
  replaced by {obj}`//python/runtime_env_toolchains:all`. The old target will be
  removed in a future release.

{#v0-34-0-fixed}
### Fixed
* (bzlmod): When using `experimental_index_url` the `all_requirements`,
  `all_whl_requirements` and `all_data_requirements` will now only include
  common packages that are available on all target platforms. This is to ensure
  that packages that are only present for some platforms are pulled only via
  the `deps` of the materialized `py_library`. If you would like to include
  platform specific packages, using a `select` statement with references to the
  specific package will still work (e.g.
  ```
  my_attr = all_requirements + select(
      {
          "@platforms//os:linux": ["@pypi//foo_available_only_on_linux"],
          "//conditions:default": [],
      }
  )
  ```
* (bzlmod): Targets in `all_requirements` now use the same form as targets returned by the `requirement` macro.
* (rules) Auto exec groups are enabled. This allows actions run by the rules,
  such as precompiling, to pick an execution platform separately from what
  other toolchains support.
* (providers) {obj}`PyRuntimeInfo` doesn't require passing the
  `interpreter_version_info` arg.
* (bzlmod) Correctly pass `isolated`, `quiet` and `timeout` values to `whl_library`
  and drop the defaults from the lock file.
* (whl_library) Correctly handle arch-specific dependencies when we encounter a
  platform specific wheel and use `experimental_target_platforms`.
  Fixes [#1996](https://github.com/bazel-contrib/rules_python/issues/1996).
* (rules) The first element of the default outputs is now the executable again.
* (pip) Fixed crash when pypi packages lacked a sha (e.g. yanked packages)

{#v0-34-0-added}
### Added
* (toolchains) {obj}`//python/runtime_env_toolchains:all`, which is a drop-in
  replacement for the "autodetecting" toolchain.
* (gazelle) Added new `python_label_convention` and `python_label_normalization` directives. These directive
  allows altering default Gazelle label format to third-party dependencies useful for re-using Gazelle plugin
  with other rules, including `rules_pycross`. See [#1939](https://github.com/bazel-contrib/rules_python/issues/1939).

{#v0-34-0-removed}
### Removed
* (pip): Removes the `entrypoint` macro that was replaced by `py_console_script_binary` in 0.26.0.

{#v0-33-2}
## [0.33.2] - 2024-06-13

[0.33.2]: https://github.com/bazel-contrib/rules_python/releases/tag/0.33.2

{#v0-33-2-fixed}
### Fixed
* (toolchains) The {obj}`exec_tools_toolchain_type` is disabled by default.
  To enable it, set {obj}`--//python/config_settings:exec_tools_toolchain=enabled`.
  This toolchain must be enabled for precompilation to work. This toolchain will
  be enabled by default in a future release.
  Fixes [#1967](https://github.com/bazel-contrib/rules_python/issues/1967).

{#v0-33-1}
## [0.33.1] - 2024-06-13

[0.33.1]: https://github.com/bazel-contrib/rules_python/releases/tag/0.33.1

{#v0-33-1-fixed}
### Fixed
* (py_binary) Fix building of zip file when using `--build_python_zip`
  argument. Fixes [#1954](https://github.com/bazel-contrib/rules_python/issues/1954).

{#v0-33-0}
## [0.33.0] - 2024-06-12

[0.33.0]: https://github.com/bazel-contrib/rules_python/releases/tag/0.33.0

{#v0-33-0-changed}
### Changed
* (deps) Upgrade the `pip_install` dependencies to pick up a new version of pip.
* (toolchains) Optional toolchain dependency: `py_binary`, `py_test`, and
  `py_library` now depend on the `//python:exec_tools_toolchain_type` for build
  tools.
* (deps): Bumped `bazel_skylib` to 1.6.1.
* (bzlmod): The `python` and internal `rules_python` extensions have been
  marked as `reproducible` and will not include any lock file entries from now
  on.
* (gazelle): Remove gazelle plugin's python deps and make it hermetic.
  Introduced a new Go-based helper leveraging tree-sitter for syntax analysis.
  Implemented the use of `pypi/stdlib-list` for standard library module verification.
* (pip.parse): Do not ignore yanked packages when using `experimental_index_url`.
  This is to mimic what `uv` is doing. We will print a warning instead.
* (pip.parse): Add references to all supported wheels when using `experimental_index_url`
  to allowing to correctly fetch the wheels for the right platform. See the
  updated docs on how to use the feature. This is work towards addressing
  [#735](https://github.com/bazel-contrib/rules_python/issues/735) and
  [#260](https://github.com/bazel-contrib/rules_python/issues/260). The spoke
  repository names when using this flag will have a structure of
  `{pip_hub_prefix}_{wheel_name}_{py_tag}_{abi_tag}_{platform_tag}_{sha256}`,
  which is an implementation detail which should not be relied on and is there
  purely for better debugging experience.
* (bzlmod) The `pythons_hub//:interpreters.bzl` no longer has platform-specific
  labels which where left there for compatibility reasons. Move to
  `python_{version}_host` keys if you would like to have access to a Python
  interpreter that can be used in a repository rule context.

{#v0-33-0-fixed}
### Fixed
* (gazelle) Remove `visibility` from `NonEmptyAttr`.
  Now empty(have no `deps/main/srcs/imports` attr) `py_library/test/binary` rules will
  be automatically deleted correctly. For example, if `python_generation_mode`
  is set to package, when `__init__.py` is deleted, the `py_library` generated
  for this package before will be deleted automatically.
* (whl_library): Use _is_python_config_setting_ to correctly handle multi-python
  version dependency select statements when the `experimental_target_platforms`
  includes the Python ABI. The default python version case within the select is
  also now handled correctly, stabilizing the implementation.
* (gazelle) Fix Gazelle failing on Windows with
  "panic: runtime error: invalid memory address or nil pointer dereference"
* (bzlmod) remove `pip.parse(annotations)` attribute as it is unused and has been
  replaced by whl_modifications.
* (pip) Correctly select wheels when the python tag includes minor versions.
  See ([#1930](https://github.com/bazel-contrib/rules_python/issues/1930))
* (pip.parse): The lock file is now reproducible on any host platform if the
  `experimental_index_url` is not used by any of the modules in the dependency
  chain. To make the lock file identical on each `os` and `arch`, please use
  the `experimental_index_url` feature which will fetch metadata from PyPI or a
  different private index and write the contents to the lock file. Fixes
  [#1643](https://github.com/bazel-contrib/rules_python/issues/1643).
* (pip.parse): Install `yanked` packages and print a warning instead of
  ignoring them. This better matches the behaviour of `uv pip install`.
* (toolchains): Now matching of the default hermetic toolchain is more robust
  and explicit and should fix rare edge-cases where the host toolchain
  autodetection would match a different toolchain than expected. This may yield
  to toolchain selection failures when the python toolchain is not registered,
  but is requested via `//python/config_settings:python_version` flag setting.
* (doc) Fix the `WORKSPACE` requirement vendoring example. Fixes
  [#1918](https://github.com/bazel-contrib/rules_python/issues/1918).

{#v0-33-0-added}
### Added
* (rules) Precompiling Python source at build time is available. but is
  disabled by default, for now. Set
  `@rules_python//python/config_settings:precompile=enabled` to enable it
  by default. A subsequent release will enable it by default. See the
  [Precompiling docs][precompile-docs] and API reference docs for more
  information on precompiling. Note this requires Bazel 7+ and the Pystar rule
  implementation enabled.
  ([#1761](https://github.com/bazel-contrib/rules_python/issues/1761))
* (rules) Attributes and flags to control precompile behavior: `precompile`,
  `precompile_optimize_level`, `precompile_source_retention`,
  `precompile_invalidation_mode`, and `pyc_collection`
* (toolchains) The target runtime toolchain (`//python:toolchain_type`) has
  two new optional attributes: `pyc_tag` (tells the pyc filename infix to use) and
  `implementation_name` (tells the Python implementation name).
* (toolchains) A toolchain type for build tools has been added:
  `//python:exec_tools_toolchain_type`.
* (providers) `PyInfo` has two new attributes: `direct_pyc_files` and
  `transitive_pyc_files`, which tell the pyc files a target makes available
  directly and transitively, respectively.
* `//python:features.bzl` added to allow easy feature-detection in the future.
* (pip) Allow specifying the requirements by (os, arch) and add extra
  validations when parsing the inputs. This is a non-breaking change for most
  users unless they have been passing multiple `requirements_*` files together
  with `extra_pip_args = ["--platform=manylinux_2_4_x86_64"]`, that was an
  invalid usage previously but we were not failing the build. From now on this
  is explicitly disallowed.
* (toolchains) Added riscv64 platform definition for python toolchains.
* (gazelle) The `python_visibility` directive now supports the `$python_root$`
  placeholder, just like the `python_default_visibility` directive does.
* (rules) A new bootstrap implementation that doesn't require a system Python
  is available. It can be enabled by setting
  {obj}`--@rules_python//python/config_settings:bootstrap_impl=script`. It
  will become the default in a subsequent release.
  ([#691](https://github.com/bazel-contrib/rules_python/issues/691))
* (providers) `PyRuntimeInfo` has two new attributes:
  {obj}`PyRuntimeInfo.stage2_bootstrap_template` and
  {obj}`PyRuntimeInfo.zip_main_template`.
* (toolchains) A replacement for the Bazel-builtn autodetecting toolchain is
  available. The `//python:autodetecting_toolchain` alias now uses it.
* (pip): Support fetching and using the wheels for other platforms. This
  supports customizing whether the linux wheels are pulled for `musl` or
  `glibc`, whether `universal2` or arch-specific MacOS wheels are preferred and
  it also allows to select a particular `libc` version. All of this is done via
  the `string_flags` in `@rules_python//python/config_settings`. If there are
  no wheels that are supported for the target platform, `rules_python` will
  fallback onto building the `sdist` from source. This behaviour can be
  disabled if desired using one of the available string flags as well.
* (whl_filegroup) Added a new `whl_filegroup` rule to extract files from a wheel file.
  This is useful to extract headers for use in a `cc_library`.

[precompile-docs]: /precompiling

{#v0-32-2}
## [0.32.2] - 2024-05-14

[0.32.2]: https://github.com/bazel-contrib/rules_python/releases/tag/0.32.2

{#v0-32-2-fixed}
### Fixed

* Workaround existence of infinite symlink loops on case insensitive filesystems when targeting linux platforms with recent Python toolchains. Works around an upstream [issue][indygreg-231]. Fixes [#1800][rules_python_1800].

[indygreg-231]: https://github.com/indygreg/python-build-standalone/issues/231
[rules_python_1800]: https://github.com/bazel-contrib/rules_python/issues/1800

{#v0-32-0}
## [0.32.0] - 2024-05-12

[0.32.0]: https://github.com/bazel-contrib/rules_python/releases/tag/0.32.0

{#v0-32-0-changed}
### Changed

* (bzlmod): The `MODULE.bazel.lock` `whl_library` rule attributes are now
  sorted in the attributes section. We are also removing values that are not
  default in order to reduce the size of the lock file.
* (coverage) Bump `coverage.py` to [7.4.3](https://github.com/nedbat/coveragepy/blob/master/CHANGES.rst#version-743--2024-02-23).
* (deps): Bumped `bazel_features` to 1.9.1 to detect optional support
  non-blocking downloads.
* (deps): Updated `pip_tools` to >= 7.4.0
* (toolchains): Change some old toolchain versions to use [20240224] release to
  include security fixes `3.8.18`, `3.9.18` and `3.10.13`
* (toolchains): Bump default toolchain versions to:
    * `3.8 -> 3.8.19`
    * `3.9 -> 3.9.19`
    * `3.10 -> 3.10.14`
    * `3.11 -> 3.11.9`
    * `3.12 -> 3.12.3`

### Fixed

* (whl_library): Fix the experimental_target_platforms overriding for platform
  specific wheels when the wheels are for any python interpreter version. Fixes
  [#1810](https://github.com/bazel-contrib/rules_python/issues/1810).
* (whl_library): Stop generating duplicate dependencies when encountering
  duplicates in the METADATA. Fixes
  [#1873](https://github.com/bazel-contrib/rules_python/issues/1873).
* (gazelle) In `project` or `package` generation modes, do not generate `py_test`
  rules when there are no test files and do not set `main = "__test__.py"` when
  that file doesn't exist.
* (whl_library) The group redirection is only added when the package is part of
  the group potentially fixing aspects that want to traverse a `py_library` graph.
  Fixes [#1760](https://github.com/bazel-contrib/rules_python/issues/1760).
* (bzlmod) Setting a particular micro version for the interpreter and the
  `pip.parse` extension is now possible, see the
  `examples/pip_parse/MODULE.bazel` for how to do it.
  See [#1371](https://github.com/bazel-contrib/rules_python/issues/1371).
* (refactor) The pre-commit developer workflow should now pass `isort` and `black`
  checks (see [#1674](https://github.com/bazel-contrib/rules_python/issues/1674)).

### Added

* (toolchains) Added armv7 platform definition for python toolchains.
* (toolchains) New Python versions available: `3.11.8`, `3.12.2` using the [20240224] release.
* (toolchains) New Python versions available: `3.8.19`, `3.9.19`, `3.10.14`, `3.11.9`, `3.12.3` using
  the [20240415] release.
* (gazelle) Added a new `python_visibility` directive to control visibility
  of generated targets by appending additional visibility labels.
* (gazelle) Added a new `python_default_visibility` directive to control the
  _default_ visibility of generated targets. See the [docs][python_default_visibility]
  for details.
* (gazelle) Added a new `python_test_file_pattern` directive. This directive tells
  gazelle which python files should be mapped to the `py_test` rule. See the
  [original issue][test_file_pattern_issue] and the [docs][test_file_pattern_docs]
  for details.
* (wheel) Add support for `data_files` attributes in py_wheel rule
  ([#1777](https://github.com/bazel-contrib/rules_python/issues/1777))
* (py_wheel) `bzlmod` installations now provide a `twine` setup for the default
  Python toolchain in `rules_python` for version 3.11.
* (bzlmod) New `experimental_index_url`, `experimental_extra_index_urls` and
  `experimental_index_url_overrides` to `pip.parse` for using the bazel
  downloader. If you see any issues, report in
  [#1357](https://github.com/bazel-contrib/rules_python/issues/1357). The URLs for
  the whl and sdist files will be written to the lock file. Controlling whether
  the downloading of metadata is done in parallel can be done using
  `parallel_download` attribute.
* (gazelle) Add a new annotation `include_dep`. Also add documentation for
  annotations to `gazelle/README.md`.
* (deps): `rules_python` depends now on `rules_cc` 0.0.9
* (pip_parse): A new flag `use_hub_alias_dependencies` has been added that is going
  to become default in the next release. This makes use of `dep_template` flag
  in the `whl_library` rule. This also affects the
  `experimental_requirement_cycles` feature where the dependencies that are in
  a group would be only accessible via the hub repo aliases. If you still
  depend on legacy labels instead of the hub repo aliases and you use the
  `experimental_requirement_cycles`, now is a good time to migrate.

[python_default_visibility]: https://github.com/bazel-contrib/rules_python/tree/main/gazelle/README.md#directive-python_default_visibility
[test_file_pattern_issue]: https://github.com/bazel-contrib/rules_python/issues/1816
[test_file_pattern_docs]: https://github.com/bazel-contrib/rules_python/tree/main/gazelle/README.md#directive-python_test_file_pattern
[20240224]: https://github.com/indygreg/python-build-standalone/releases/tag/20240224.
[20240415]: https://github.com/indygreg/python-build-standalone/releases/tag/20240415.


## [0.31.0] - 2024-02-12

[0.31.0]: https://github.com/bazel-contrib/rules_python/releases/tag/0.31.0

### Changed

* For Bazel 7, the core rules and providers are now implemented in rules_python
  directly and the rules bundled with Bazel are not used. Bazel 6 and earlier
  continue to use the Bazel builtin symbols. Of particular note, this means,
  under Bazel 7, the builtin global symbol `PyInfo` is **not** the same as what
  is loaded from rules_python. The same is true of `PyRuntimeInfo`.

## [0.30.0] - 2024-02-12

[0.30.0]: https://github.com/bazel-contrib/rules_python/releases/tag/0.30.0

### Changed

* (toolchains) Windows hosts always ignore pyc files in the downloaded runtimes.
  This fixes issues due to pyc files being created at runtime and affecting the
  definition of what files were considered part of the runtime.

* (pip_parse) Added the `envsubst` parameter, which enables environment variable
  substitutions in the `extra_pip_args` attribute.

* (pip_repository) Added the `envsubst` parameter, which enables environment
  variable substitutions in the `extra_pip_args` attribute.

### Fixed

* (bzlmod) pip.parse now does not fail with an empty `requirements.txt`.

* (py_wheel) Wheels generated by `py_wheel` now preserve executable bits when
  being extracted by `installer` and/or `pip`.

* (coverage) During the running of lcov, the stdout/stderr was causing test
  failures.  By default, suppress output when generating lcov.  This can be
  overridden by setting 'VERBOSE_COVERAGE'.  This change only affect bazel
  7.x.x and above.

* (toolchain) Changed the `host_toolchain` to symlink all files to support
  Windows host environments without symlink support.

* (PyRuntimeInfo) Switch back to builtin PyRuntimeInfo for Bazel 6.4 and when
  pystar is disabled. This fixes an error about `target ... does not have ...
  PyRuntimeInfo`.
  ([#1732](https://github.com/bazel-contrib/rules_python/issues/1732))

### Added

* (py_wheel) Added `requires_file` and `extra_requires_files` attributes.

* (whl_library) *experimental_target_platforms* now supports specifying the
  Python version explicitly and the output `BUILD.bazel` file will be correct
  irrespective of the python interpreter that is generating the file and
  extracting the `whl` distribution. Multiple python target version can be
  specified and the code generation will generate version specific dependency
  closures but that is not yet ready to be used and may break the build if
  the default python version is not selected using
  `common --@rules_python//python/config_settings:python_version=X.Y.Z`.

* New Python versions available: `3.11.7`, `3.12.1` using
  https://github.com/indygreg/python-build-standalone/releases/tag/20240107.

* (toolchain) Allow setting `x.y` as the `python_version` parameter in
  the version-aware `py_binary` and `py_test` rules. This allows users to
  use the same rule import for testing with specific Python versions and
  rely on toolchain configuration and how the latest version takes precedence
  if e.g. `3.8` is selected. That also simplifies `.bazelrc` for any users
  that set the default `python_version` string flag in that way.

* (toolchain) The runtime's shared libraries (libpython.so et al) can be
  accessed using `@rules_python//python/cc:current_py_cc_libs`. This uses
  toolchain resolution, so the files are from the same runtime used to run a
  target. If you were previously using e.g. `@python_3_11//:libpython`, then
  switch to `:current_py_cc_libs` for looser coupling to the underlying runtime
  repo implementation.

* (repo rules) The environment variable `RULES_PYTHON_REPO_DEBUG=1` can be
  set to make repository rules log detailed information about what they're
  up to.

* (coverage) Add support for python 3.12 and bump `coverage.py` to
  7.4.1.


## [0.29.0] - 2024-01-22

[0.29.0]: https://github.com/bazel-contrib/rules_python/releases/tag/0.29.0

### Changed

* **BREAKING** The deprecated `incompatible_generate_aliases` feature flags
  from `pip_parse` and `gazelle` got removed. They had been flipped to `True`
  in 0.27.0 release.
* **BREAKING** (wheel) The `incompatible_normalize_name` and
  `incompatible_normalize_version` flags have been removed. They had been
  flipped to `True` in 0.27.0 release.
* (bzlmod) The pip hub repository now uses the newly introduced config settings
  using the `X.Y` python version notation. This improves cross module
  interoperability and allows to share wheels built by interpreters using
  different patch versions.

### Fixed

* (bzlmod pip.parse) Use a platform-independent reference to the interpreter
  pip uses. This reduces (but doesn't eliminate) the amount of
  platform-specific content in `MODULE.bazel.lock` files; Follow
  [#1643](https://github.com/bazel-contrib/rules_python/issues/1643) for removing
  platform-specific content in `MODULE.bazel.lock` files.

* (wheel) The stamp variables inside the distribution name are no longer
  lower-cased when normalizing under PEP440 conventions.

### Added

* (toolchains) `python_register_toolchains` now also generates a repository
  that is suffixed with `_host`, that has a single label `:python` that is a
  symlink to the python interpreter for the host platform. The intended use is
  mainly in `repository_rule`, which are always run using `host` platform
  Python. This means that `WORKSPACE` users can now copy the `requirements.bzl`
  file for vendoring as seen in the updated `pip_parse_vendored` example.

* (runfiles) `rules_python.python.runfiles.Runfiles` now has a static `Create`
  method to make imports more ergonomic. Users should only need to import the
  `Runfiles` object to locate runfiles.

* (toolchains) `PyRuntimeInfo` now includes a `interpreter_version_info` field
  that contains the static version information for the given interpreter.
  This can be set via `py_runtime` when registering an interpreter toolchain,
  and will done automatically for the builtin interpreter versions registered via
  `python_register_toolchains`.
  Note that this only available on the Starlark implementation of the provider.

* (config_settings) Added `//python/config_settings:is_python_X.Y` config
  settings to match on minor Python version. These settings match any `X.Y`
  version instead of just an exact `X.Y.Z` version.

## [0.28.0] - 2024-01-07

[0.28.0]: https://github.com/bazel-contrib/rules_python/releases/tag/0.28.0

### Changed

* **BREAKING** (pip_install) the deprecated `pip_install` macro and related
  items have been removed.

* **BREAKING** Support for Bazel 5 has been officially dropped. This release
  was only partially tested with Bazel 5 and may or may not work with Bazel 5.
  Subequent versions will no longer be tested under Bazel 5.

* (runfiles) `rules_python.python.runfiles` now directly implements type hints
  and drops support for python2 as a result.

* (toolchains) `py_runtime`, `py_runtime_pair`, and `PyRuntimeInfo` now use the
  rules_python Starlark implementation, not the one built into Bazel. NOTE: This
  only applies to Bazel 6+; Bazel 5 still uses the builtin implementation.

* (pip_parse) The parameter `experimental_requirement_cycles` may be provided a
  map of names to lists of requirements which form a dependency
  cycle. `pip_parse` will break the cycle for you transparently. This behavior
  is also available under bzlmod as
  `pip.parse(experimental_requirement_cycles={})`.

* (toolchains) `py_runtime` can now take an executable target. Note: runfiles
  from the target are not supported yet.
  ([#1612](https://github.com/bazel-contrib/rules_python/issues/1612))

* (gazelle) When `python_generation_mode` is set to `file`, create one `py_binary`
  target for each file with `if __name__ == "__main__"` instead of just one
  `py_binary` for the whole module.

* (gazelle) the Gazelle manifest integrity field is now optional. If the
  `requirements` argument to `gazelle_python_manifest` is unset, no integrity
  field will be generated.

### Fixed

* (gazelle) The gazelle plugin helper was not working with Python toolchains 3.11
  and above due to a bug in the helper components not being on PYTHONPATH.

* (pip_parse) The repositories created by `whl_library` can now parse the `whl`
  METADATA and generate dependency closures irrespective of the host platform
  the generation is executed on. This can be turned on by supplying
  `experimental_target_platforms = ["all"]` to the `pip_parse` or the `bzlmod`
  equivalent. This may help in cases where fetching wheels for a different
  platform using `download_only = True` feature.
* (bzlmod pip.parse) The `pip.parse(python_interpreter)` arg now works for
  specifying a local system interpreter.
* (bzlmod pip.parse) Requirements files with duplicate entries for the same
  package (e.g. one for the package, one for an extra) now work.
* (bzlmod python.toolchain) Submodules can now (re)register the Python version
  that rules_python has set as the default.
  ([#1638](https://github.com/bazel-contrib/rules_python/issues/1638))
* (whl_library) Actually use the provided patches to patch the whl_library.
  On Windows the patching may result in files with CRLF line endings, as a result
  the RECORD file consistency requirement is lifted and now a warning is emitted
  instead with a location to the patch that could be used to silence the warning.
  Copy the patch to your workspace and add it to the list if patches for the wheel
  file if you decide to do so.
* (coverage): coverage reports are now created when the version-aware
  rules are used.
  ([#1600](https://github.com/bazel-contrib/rules_python/issues/1600))
* (toolchains) Workspace builds register the py cc toolchain (bzlmod already
  was). This makes e.g. `//python/cc:current_py_cc_headers` Just Work.
  ([#1669](https://github.com/bazel-contrib/rules_python/issues/1669))
* (bzlmod python.toolchain) The value of `ignore_root_user_error` is now decided
  by the root module only.
  ([#1658](https://github.com/bazel-contrib/rules_python/issues/1658))

### Added

* (docs) bzlmod extensions are now documented on rules-python.readthedocs.io
* (docs) Support and backwards compatibility policies have been documented.
  See https://rules-python.readthedocs.io/en/latest/support.html
* (gazelle) `file` generation mode can now also add `__init__.py` to the srcs
  attribute for every target in the package. This is enabled through a separate
  directive `python_generation_mode_per_file_include_init`.

## [0.27.0] - 2023-11-16

[0.27.0]: https://github.com/bazel-contrib/rules_python/releases/tag/0.27.0

### Changed

* Make `//python/pip_install:pip_repository_bzl` `bzl_library` target internal
  as all of the publicly available symbols (etc. `package_annotation`) are
  re-exported via `//python:pip_bzl` `bzl_library`.

* (gazelle) Gazelle Python extension no longer has runtime dependencies. Using
  `GAZELLE_PYTHON_RUNTIME_DEPS` from `@rules_python_gazelle_plugin//:def.bzl` is
  no longer necessary.

* (pip_parse) The installation of `pip_parse` repository rule toolchain
  dependencies is now done as part of `py_repositories` call.

* (pip_parse) The generated `requirements.bzl` file now has an additional symbol
  `all_whl_requirements_by_package` which provides a map from the normalized
  PyPI package name to the target that provides the built wheel file. Use
  `pip_utils.normalize_name` function from `@rules_python//python:pip.bzl` to
  convert a PyPI package name to a key in the `all_whl_requirements_by_package`
  map.

* (pip_parse) The flag `incompatible_generate_aliases` has been flipped to
  `True` by default on `non-bzlmod` setups allowing users to use the same label
  strings during the transition period. For example, instead of
  `@pypi_foo//:pkg`, you can now use `@pypi//foo` or `@pypi//foo:pkg`. Other
  labels that are present in the `foo` package are `dist_info`, `whl` and
  `data`. Note, that the `@pypi_foo//:pkg` labels are still present for
  backwards compatibility.

* (gazelle) The flag `use_pip_repository_aliases` is now set to `True` by
  default, which will cause `gazelle` to change third-party dependency labels
  from `@pip_foo//:pkg` to `@pip//foo` by default.

* The `compile_pip_requirements` now defaults to `pyproject.toml` if the `src`
  or `requirements_in` attributes are unspecified, matching the upstream
  `pip-compile` behaviour more closely.

* (gazelle) Use relative paths if possible for dependencies added through
  the use of the `resolve` directive.

* (gazelle) When using `python_generation_mode file`, one `py_test` target is
  made per test file even if a target named `__test__` or a file named
  `__test__.py` exists in the same package. Previously in these cases there
  would only be one test target made.

Breaking changes:

* (pip) `pip_install` repository rule in this release has been disabled and
  will fail by default. The API symbol is going to be removed in the next
  version, please migrate to `pip_parse` as a replacement. The `pip_parse`
  rule no longer supports `requirements` attribute, please use
  `requirements_lock` instead.

* (py_wheel) switch `incompatible_normalize_name` and
  `incompatible_normalize_version` to `True` by default to enforce `PEP440`
  for wheel names built by `rules_python`.

* (tools/wheelmaker.py) drop support for Python 2 as only Python 3 is tested.

### Fixed

* Skip aliases for unloaded toolchains. Some Python versions that don't have full
  platform support, and referencing their undefined repositories can break operations
  like `bazel query rdeps(...)`.

* Python code generated from `proto_library` with `strip_import_prefix` can be imported now.

* (py_wheel) Produce deterministic wheel files and make `RECORD` file entries
  follow the order of files written to the `.whl` archive.

* (gazelle) Generate a single `py_test` target when `gazelle:python_generation_mode project`
  is used.

* (gazelle) Move waiting for the Python interpreter process to exit to the shutdown hook
  to make the usage of the `exec.Command` more idiomatic.

* (toolchains) Keep tcl subdirectory in Windows build of hermetic interpreter.

* (bzlmod) sub-modules now don't have the `//conditions:default` clause in the
  hub repos created by `pip.parse`. This should fix confusing error messages
  in case there is a misconfiguration of toolchains or a bug in `rules_python`.

### Added

* (bzlmod) Added `.whl` patching support via `patches` and `patch_strip`
  arguments to the new `pip.override` tag class.

* (pip) Support for using [PEP621](https://peps.python.org/pep-0621/) compliant
  `pyproject.toml` for creating a resolved `requirements.txt` file.

* (utils) Added a `pip_utils` struct with a `normalize_name` function to allow users
  to find out how `rules_python` would normalize a PyPI distribution name.

## [0.26.0] - 2023-10-06

### Changed

* Python version patch level bumps:
  * 3.8.15  -> 3.8.18
  * 3.9.17  -> 3.9.18
  * 3.10.12 -> 3.10.13
  * 3.11.4  -> 3.11.6

* (deps) Upgrade rules_go 0.39.1 -> 0.41.0; this is so gazelle integration works with upcoming Bazel versions

* (multi-version) The `distribs` attribute is no longer propagated. This
  attribute has been long deprecated by Bazel and shouldn't be used.

* Calling `//python:repositories.bzl#py_repositories()` is required. It has
  always been documented as necessary, but it was possible to omit it in certain
  cases. An error about `@rules_python_internal` means the `py_repositories()`
  call is missing in `WORKSPACE`.

* (bzlmod) The `pip.parse` extension will generate os/arch specific lock
  file entries on `bazel>=6.4`.


### Added

* (bzlmod, entry_point) Added {obj}`py_console_script_binary`, which
  allows adding custom dependencies to a package's entry points and customizing
  the `py_binary` rule used to build it.

* New Python versions available: `3.8.17`, `3.11.5` using
  https://github.com/indygreg/python-build-standalone/releases/tag/20230826.

* (gazelle) New `# gazelle:python_generation_mode file` directive to support
  generating one `py_library` per file.

* (python_repository) Support `netrc` and `auth_patterns` attributes to enable
  authentication against private HTTP hosts serving Python toolchain binaries.

* `//python:packaging_bzl` added, a `bzl_library` for the Starlark
  files `//python:packaging.bzl` requires.
* (py_wheel) Added the `incompatible_normalize_name` feature flag to
  normalize the package distribution name according to latest Python
  packaging standards. Defaults to `False` for the time being.
* (py_wheel) Added the `incompatible_normalize_version` feature flag
  to normalize the package version according to PEP440 standard. This
  also adds support for local version specifiers (versions with a `+`
  in them), in accordance with PEP440. Defaults to `False` for the
  time being.

* New Python versions available: `3.8.18`, `3.9.18`, `3.10.13`, `3.11.6`, `3.12.0` using
  https://github.com/indygreg/python-build-standalone/releases/tag/20231002.
  `3.12.0` support is considered beta and may have issues.

### Removed

* (bzlmod) The `entry_point` macro is no longer supported and has been removed
  in favour of the `py_console_script_binary` macro for `bzlmod` users.

* (bzlmod) The `pip.parse` no longer generates `{hub_name}_{py_version}` hub repos
  as the `entry_point` macro has been superseded by `py_console_script_binary`.

* (bzlmod) The `pip.parse` no longer generates `{hub_name}_{distribution}` hub repos.

### Fixed

* (whl_library) No longer restarts repository rule when fetching external
  dependencies improving initial build times involving external dependency
  fetching.

* (gazelle) Improve runfiles lookup hermeticity.

[0.26.0]: https://github.com/bazel-contrib/rules_python/releases/tag/0.26.0

## [0.25.0] - 2023-08-22

### Changed

* Python version patch level bumps:
  * 3.9.16 -> 3.9.17
  * 3.10.9 -> 3.10.12
  * 3.11.1 -> 3.11.4
* (bzlmod) `pip.parse` can no longer automatically use the default
  Python version; this was an unreliable and unsafe behavior. The
  `python_version` arg must always be explicitly specified.

### Fixed

* (docs) Update docs to use correct bzlmod APIs and clarify how and when to use
  various APIs.
* (multi-version) The `main` arg is now correctly computed and usually optional.
* (bzlmod) `pip.parse` no longer requires a call for whatever the configured
  default Python version is.

### Added

* Created a changelog.
* (gazelle) Stop generating unnecessary imports.
* (toolchains) s390x supported for Python 3.9.17, 3.10.12, and 3.11.4.

[0.25.0]: https://github.com/bazel-contrib/rules_python/releases/tag/0.25.0

## [0.24.0] - 2023-07-11

### Changed

* **BREAKING** (gazelle) Gazelle 0.30.0 or higher is required
* (bzlmod) `@python_aliases` renamed to `@python_versions
* (bzlmod) `pip.parse` arg `name` renamed to `hub_name`
* (bzlmod) `pip.parse` arg `incompatible_generate_aliases` removed and always
  true.

### Fixed

* (bzlmod) Fixing Windows Python Interpreter symlink issues
* (py_wheel) Allow twine tags and args
* (toolchain, bzlmod) Restrict coverage tool visibility under bzlmod
* (pip) Ignore temporary pyc.NNN files in wheels
* (pip) Add format() calls to glob_exclude templates
* plugin_output in py_proto_library rule

### Added

* Using Gazelle's lifecycle manager to manage external processes
* (bzlmod) `pip.parse` can be called multiple times with different Python
  versions
* (bzlmod) Allow bzlmod `pip.parse` to reference the default python toolchain and interpreter
* (bzlmod) Implementing wheel annotations via `whl_mods`
* (gazelle) support multiple requirements files in manifest generation
* (py_wheel) Support for specifying `Description-Content-Type` and `Summary` in METADATA
* (py_wheel) Support for specifying `Project-URL`
* (compile_pip_requirements) Added `generate_hashes` arg (default True) to
  control generating hashes
* (pip) Create all_data_requirements alias
* Expose Python C headers through the toolchain.

[0.24.0]: https://github.com/bazel-contrib/rules_python/releases/tag/0.24.0<|MERGE_RESOLUTION|>--- conflicted
+++ resolved
@@ -54,13 +54,10 @@
 
 {#v0-0-0-changed}
 ### Changed
-<<<<<<< HEAD
 * (gazelle) For package mode, resolve dependencies when imports are relative
   to the package path. This is enabled via the
   `# gazelle:experimental_allow_relative_imports` true directive ({gh-issue}`2203`).
-=======
 * (gazelle) Types for exposed members of `python.ParserOutput` are now all public.
->>>>>>> 8f8c5b9b
 
 {#v0-0-0-fixed}
 ### Fixed
@@ -68,13 +65,9 @@
 
 {#v0-0-0-added}
 ### Added
-<<<<<<< HEAD
-* Nothing added.
-=======
 * (pypi) To configure the environment for `requirements.txt` evaluation, use the newly added
   developer preview of the `pip.default` tag class. Only `rules_python` and root modules can use
   this feature. You can also configure custom `config_settings` using `pip.default`.
->>>>>>> 8f8c5b9b
 
 {#v0-0-0-removed}
 ### Removed
