// Copyright 2023 The Bazel Authors. All rights reserved.
//
// Licensed under the Apache License, Version 2.0 (the "License");
// you may not use this file except in compliance with the License.
// You may obtain a copy of the License at
//
//     http://www.apache.org/licenses/LICENSE-2.0
//
// Unless required by applicable law or agreed to in writing, software
// distributed under the License is distributed on an "AS IS" BASIS,
// WITHOUT WARRANTIES OR CONDITIONS OF ANY KIND, either express or implied.
// See the License for the specific language governing permissions and
// limitations under the License.

package python

import (
	"fmt"
	"log"
	"os"
	"path/filepath"
	"strings"

	"github.com/bazelbuild/bazel-gazelle/config"
	"github.com/bazelbuild/bazel-gazelle/label"
	"github.com/bazelbuild/bazel-gazelle/repo"
	"github.com/bazelbuild/bazel-gazelle/resolve"
	"github.com/bazelbuild/bazel-gazelle/rule"
	bzl "github.com/bazelbuild/buildtools/build"
	"github.com/emirpasic/gods/sets/treeset"
	godsutils "github.com/emirpasic/gods/utils"

	"github.com/bazel-contrib/rules_python/gazelle/pythonconfig"
)

const languageName = "py"

const (
	// resolvedDepsKey is the attribute key used to pass dependencies that don't
	// need to be resolved by the dependency resolver in the Resolver step.
	resolvedDepsKey = "_gazelle_python_resolved_deps"
)

// Resolver satisfies the resolve.Resolver interface. It resolves dependencies
// in rules generated by this extension.
type Resolver struct{}

// Name returns the name of the language. This is the prefix of the kinds of
// rules generated. E.g. py_library and py_binary.
func (*Resolver) Name() string { return languageName }

// Imports returns a list of ImportSpecs that can be used to import the rule
// r. This is used to populate RuleIndex.
//
// If nil is returned, the rule will not be indexed. If any non-nil slice is
// returned, including an empty slice, the rule will be indexed.
func (py *Resolver) Imports(c *config.Config, r *rule.Rule, f *rule.File) []resolve.ImportSpec {
	cfgs := c.Exts[languageName].(pythonconfig.Configs)
	cfg := cfgs[f.Pkg]
	srcs := r.AttrStrings("srcs")
	provides := make([]resolve.ImportSpec, 0, len(srcs)+1)
	for _, src := range srcs {
		ext := filepath.Ext(src)
		if ext != ".py" {
			continue
		}
		if cfg.PerFileGeneration() && len(srcs) > 1 && src == pyLibraryEntrypointFilename {
			// Do not provide import spec from __init__.py when it is being included as
			// part of another module.
			continue
		}
		pythonProjectRoot := cfg.PythonProjectRoot()
		provide := importSpecFromSrc(pythonProjectRoot, f.Pkg, src)
		provides = append(provides, provide)
	}
	if len(provides) == 0 {
		return nil
	}
	return provides
}

// importSpecFromSrc determines the ImportSpec based on the target that contains the src so that
// the target can be indexed for import statements that match the calculated src relative to the its
// Python project root.
func importSpecFromSrc(pythonProjectRoot, bzlPkg, src string) resolve.ImportSpec {
	pythonPkgDir := filepath.Join(bzlPkg, filepath.Dir(src))
	relPythonPkgDir, err := filepath.Rel(pythonProjectRoot, pythonPkgDir)
	if err != nil {
		panic(fmt.Errorf("unexpected failure: %v", err))
	}
	if relPythonPkgDir == "." {
		relPythonPkgDir = ""
	}
	pythonPkg := strings.ReplaceAll(relPythonPkgDir, "/", ".")
	filename := filepath.Base(src)
	if filename == pyLibraryEntrypointFilename {
		if pythonPkg != "" {
			return resolve.ImportSpec{
				Lang: languageName,
				Imp:  pythonPkg,
			}
		}
	}
	moduleName := strings.TrimSuffix(filename, ".py")
	var imp string
	if pythonPkg == "" {
		imp = moduleName
	} else {
		imp = fmt.Sprintf("%s.%s", pythonPkg, moduleName)
	}
	return resolve.ImportSpec{
		Lang: languageName,
		Imp:  imp,
	}
}

// Embeds returns a list of labels of rules that the given rule embeds. If
// a rule is embedded by another importable rule of the same language, only
// the embedding rule will be indexed. The embedding rule will inherit
// the imports of the embedded rule.
func (py *Resolver) Embeds(r *rule.Rule, from label.Label) []label.Label {
	// TODO(f0rmiga): implement.
	return make([]label.Label, 0)
}

// Resolve translates imported libraries for a given rule into Bazel
// dependencies. Information about imported libraries is returned for each
// rule generated by language.GenerateRules in
// language.GenerateResult.Imports. Resolve generates a "deps" attribute (or
// the appropriate language-specific equivalent) for each import according to
// language-specific rules and heuristics.
func (py *Resolver) Resolve(
	c *config.Config,
	ix *resolve.RuleIndex,
	rc *repo.RemoteCache,
	r *rule.Rule,
	modulesRaw interface{},
	from label.Label,
) {
	// TODO(f0rmiga): may need to be defensive here once this Gazelle extension
	// join with the main Gazelle binary with other rules. It may conflict with
	// other generators that generate py_* targets.
	deps := treeset.NewWith(godsutils.StringComparator)
	if modulesRaw != nil {
		cfgs := c.Exts[languageName].(pythonconfig.Configs)
		cfg := cfgs[from.Pkg]
		pythonProjectRoot := cfg.PythonProjectRoot()
		modules := modulesRaw.(*treeset.Set)
		it := modules.Iterator()
		explainDependency := os.Getenv("EXPLAIN_DEPENDENCY")
		// Resolve relative paths for package generation
		isPackageGeneration := !cfg.PerFileGeneration() && !cfg.CoarseGrainedGeneration()
		hasFatalError := false
	MODULES_LOOP:
		for it.Next() {
<<<<<<< HEAD
			mod := it.Value().(module)
			moduleName := mod.Name
			// Transform relative imports `.` or `..foo.bar` into the package path from root.
			if strings.HasPrefix(mod.From, ".") {
				if !cfg.ExperimentalAllowRelativeImports() || !isPackageGeneration {
					continue MODULES_LOOP
				}

				// Count number of leading dots in mod.From (e.g., ".." = 2, "...foo.bar" = 3)
				relativeDepth := strings.IndexFunc(mod.From, func(r rune) bool { return r != '.' })
				if relativeDepth == -1 {
					relativeDepth = len(mod.From)
				}

				// Extract final symbol (e.g., "some_function") from mod.Name
				imported := mod.Name
				if idx := strings.LastIndex(mod.Name, "."); idx >= 0 {
					imported = mod.Name[idx+1:]
				}

				// Optional subpath in 'from' clause, e.g. "from ...my_library.foo import x"
				fromPath := strings.TrimLeft(mod.From, ".")
				var fromParts []string
				if fromPath != "" {
					fromParts = strings.Split(fromPath, ".")
				}

				// Current Bazel package as path segments
				pkgParts := strings.Split(from.Pkg, "/")

				if relativeDepth-1 > len(pkgParts) {
					log.Printf("ERROR: Invalid relative import %q in %q: exceeds package root.", mod.Name, mod.Filepath)
					continue MODULES_LOOP
				}

				// Go up relativeDepth - 1 levels
				baseParts := pkgParts
				if relativeDepth > 1 {
					baseParts = pkgParts[:len(pkgParts)-(relativeDepth-1)]
				}
				// Build absolute module path
				absParts := append([]string{}, baseParts...)       // base path
				absParts = append(absParts, fromParts...)          // subpath from 'from'
				absParts = append(absParts, imported)              // actual imported symbol

				moduleName = strings.Join(absParts, ".")
			}


			moduleParts := strings.Split(moduleName, ".")
			possibleModules := []string{moduleName}
=======
			mod := it.Value().(Module)
			moduleParts := strings.Split(mod.Name, ".")
			possibleModules := []string{mod.Name}
>>>>>>> 8f8c5b9b
			for len(moduleParts) > 1 {
				// Iterate back through the possible imports until
				// a match is found.
				// For example, "from foo.bar import baz" where baz is a module, we should try `foo.bar.baz` first, then
				// `foo.bar`, then `foo`.
				// In the first case, the import could be file `baz.py` in the directory `foo/bar`.
				// Or, the import could be variable `baz` in file `foo/bar.py`.
				// The import could also be from a standard module, e.g. `six.moves`, where
				// the dependency is actually `six`.
				moduleParts = moduleParts[:len(moduleParts)-1]
				possibleModules = append(possibleModules, strings.Join(moduleParts, "."))
			}
			errs := []error{}
		POSSIBLE_MODULE_LOOP:
			for _, moduleName := range possibleModules {
				imp := resolve.ImportSpec{Lang: languageName, Imp: moduleName}
				if override, ok := resolve.FindRuleWithOverride(c, imp, languageName); ok {
					if override.Repo == "" {
						override.Repo = from.Repo
					}
					if !override.Equal(from) {
						if override.Repo == from.Repo {
							override.Repo = ""
						}
						dep := override.Rel(from.Repo, from.Pkg).String()
						deps.Add(dep)
						if explainDependency == dep {
							log.Printf("Explaining dependency (%s): "+
								"in the target %q, the file %q imports %q at line %d, "+
								"which resolves using the \"gazelle:resolve\" directive.\n",
								explainDependency, from.String(), mod.Filepath, moduleName, mod.LineNumber)
						}
						continue MODULES_LOOP
					}
				} else {
					if dep, distributionName, ok := cfg.FindThirdPartyDependency(moduleName); ok {
						deps.Add(dep)
						// Add the type and stub dependencies if they exist.
						modules := []string{
							fmt.Sprintf("%s_stubs", strings.ToLower(distributionName)),
							fmt.Sprintf("%s_types", strings.ToLower(distributionName)),
							fmt.Sprintf("types_%s", strings.ToLower(distributionName)),
							fmt.Sprintf("stubs_%s", strings.ToLower(distributionName)),
						}
						for _, module := range modules {
							if dep, _, ok := cfg.FindThirdPartyDependency(module); ok {
								deps.Add(dep)
							}
						}
						if explainDependency == dep {
							log.Printf("Explaining dependency (%s): "+
								"in the target %q, the file %q imports %q at line %d, "+
								"which resolves from the third-party module %q from the wheel %q.\n",
								explainDependency, from.String(), mod.Filepath, moduleName, mod.LineNumber, mod.Name, dep)
						}
						continue MODULES_LOOP
					} else {
						matches := ix.FindRulesByImportWithConfig(c, imp, languageName)
						if len(matches) == 0 {
							// Check if the imported module is part of the standard library.
							if isStdModule(Module{Name: moduleName}) {
								continue MODULES_LOOP
							} else if cfg.ValidateImportStatements() {
								err := fmt.Errorf(
									"%[1]q, line %[2]d: %[3]q is an invalid dependency: possible solutions:\n"+
										"\t1. Add it as a dependency in the requirements.txt file.\n"+
										"\t2. Use the '# gazelle:resolve py %[3]s TARGET_LABEL' BUILD file directive to resolve to a known dependency.\n"+
										"\t3. Ignore it with a comment '# gazelle:ignore %[3]s' in the Python file.\n",
									mod.Filepath, mod.LineNumber, moduleName,
								)
								errs = append(errs, err)
								continue POSSIBLE_MODULE_LOOP
							}
						}
						filteredMatches := make([]resolve.FindResult, 0, len(matches))
						for _, match := range matches {
							if match.IsSelfImport(from) {
								// Prevent from adding itself as a dependency.
								continue MODULES_LOOP
							}
							filteredMatches = append(filteredMatches, match)
						}
						if len(filteredMatches) == 0 {
							continue POSSIBLE_MODULE_LOOP
						}
						if len(filteredMatches) > 1 {
							sameRootMatches := make([]resolve.FindResult, 0, len(filteredMatches))
							for _, match := range filteredMatches {
								if strings.HasPrefix(match.Label.Pkg, pythonProjectRoot) {
									sameRootMatches = append(sameRootMatches, match)
								}
							}
							if len(sameRootMatches) != 1 {
								err := fmt.Errorf(
									"%[1]q, line %[2]d: multiple targets (%[3]s) may be imported with %[4]q: possible solutions:\n"+
										"\t1. Disambiguate the above multiple targets by removing duplicate srcs entries.\n"+
										"\t2. Use the '# gazelle:resolve py %[4]s TARGET_LABEL' BUILD file directive to resolve to one of the above targets.\n",
									mod.Filepath, mod.LineNumber, targetListFromResults(filteredMatches), moduleName)
								errs = append(errs, err)
								continue POSSIBLE_MODULE_LOOP
							}
							filteredMatches = sameRootMatches
						}
						matchLabel := filteredMatches[0].Label.Rel(from.Repo, from.Pkg)
						dep := matchLabel.String()
						deps.Add(dep)
						if explainDependency == dep {
							log.Printf("Explaining dependency (%s): "+
								"in the target %q, the file %q imports %q at line %d, "+
								"which resolves from the first-party indexed labels.\n",
								explainDependency, from.String(), mod.Filepath, moduleName, mod.LineNumber)
						}
						continue MODULES_LOOP
					}
				}
			} // End possible modules loop.
			if len(errs) > 0 {
				// If, after trying all possible modules, we still haven't found anything, error out.
				joinedErrs := ""
				for _, err := range errs {
					joinedErrs = fmt.Sprintf("%s%s\n", joinedErrs, err)
				}
				log.Printf("ERROR: failed to validate dependencies for target %q:\n\n%v", from.String(), joinedErrs)
				hasFatalError = true
			}
		}
		if hasFatalError {
			os.Exit(1)
		}
	}
	resolvedDeps := r.PrivateAttr(resolvedDepsKey).(*treeset.Set)
	if !resolvedDeps.Empty() {
		it := resolvedDeps.Iterator()
		for it.Next() {
			deps.Add(it.Value())
		}
	}
	if !deps.Empty() {
		r.SetAttr("deps", convertDependencySetToExpr(deps))
	}
}

// targetListFromResults returns a string with the human-readable list of
// targets contained in the given results.
func targetListFromResults(results []resolve.FindResult) string {
	list := make([]string, len(results))
	for i, result := range results {
		list[i] = result.Label.String()
	}
	return strings.Join(list, ", ")
}

// convertDependencySetToExpr converts the given set of dependencies to an
// expression to be used in the deps attribute.
func convertDependencySetToExpr(set *treeset.Set) bzl.Expr {
	deps := make([]bzl.Expr, set.Size())
	it := set.Iterator()
	for it.Next() {
		dep := it.Value().(string)
		deps[it.Index()] = &bzl.StringExpr{Value: dep}
	}
	return &bzl.ListExpr{List: deps}
}<|MERGE_RESOLUTION|>--- conflicted
+++ resolved
@@ -153,8 +153,7 @@
 		hasFatalError := false
 	MODULES_LOOP:
 		for it.Next() {
-<<<<<<< HEAD
-			mod := it.Value().(module)
+			mod := it.Value().(Module)
 			moduleName := mod.Name
 			// Transform relative imports `.` or `..foo.bar` into the package path from root.
 			if strings.HasPrefix(mod.From, ".") {
@@ -202,14 +201,8 @@
 				moduleName = strings.Join(absParts, ".")
 			}
 
-
 			moduleParts := strings.Split(moduleName, ".")
 			possibleModules := []string{moduleName}
-=======
-			mod := it.Value().(Module)
-			moduleParts := strings.Split(mod.Name, ".")
-			possibleModules := []string{mod.Name}
->>>>>>> 8f8c5b9b
 			for len(moduleParts) > 1 {
 				// Iterate back through the possible imports until
 				// a match is found.
